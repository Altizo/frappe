--- conflicted
+++ resolved
@@ -26,11 +26,7 @@
 	};
 
 	// remove group separators (if any)
-<<<<<<< HEAD
-	if(typeof v=="string") {
-=======
 	if(typeof(v)==="string") {
->>>>>>> 751202e6
 		v = replace_all(v, info.group_sep, "");
 	}
 
