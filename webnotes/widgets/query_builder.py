--- conflicted
+++ resolved
@@ -76,26 +76,6 @@
 	
 	return q
 
-<<<<<<< HEAD
-def getmatchcondition(dt, ur):
-	res = webnotes.conn.sql("SELECT `role`, `match` FROM tabDocPerm WHERE parent = '%s' AND (`read`=1) AND permlevel = 0" % dt)
-	cond = []
-	for r in res:
-		if r[0] in ur: # role applicable to user
-			if r[1]:
-				if ":" in r[1]:
-					keys = r[1].split(":")
-				else:
-					keys = [r[1], r[1]]
-				for d in webnotes.defaults.get_user_default_as_list(keys[0]) or ["** No Match **"]:
-					cond.append('`tab%s`.`%s`="%s"' % (dt, r[1], d))
-			else:
-				return ''
-
-	return ' OR '.join(cond)
-
-=======
->>>>>>> 5fac6342
 def exec_report(code, res, colnames=[], colwidths=[], coltypes=[], coloptions=[], filter_values={}, query='', from_export=0):
 	col_idx, i, out, style, header_html, footer_html, page_template = {}, 0, None, [], '', '', ''
 	for c in colnames:
