--- conflicted
+++ resolved
@@ -202,11 +202,7 @@
  "idx": 1,
  "index_web_pages_for_search": 1,
  "links": [],
-<<<<<<< HEAD
- "modified": "2020-10-22 14:58:03.261063",
-=======
  "modified": "2020-10-27 18:27:58.307070",
->>>>>>> ca786369
  "modified_by": "Administrator",
  "module": "Printing",
  "name": "Print Format",
