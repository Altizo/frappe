from __future__ import unicode_literals
from . import __version__ as app_version


app_name = "frappe"
app_title = "Frappe Framework"
app_publisher = "Frappe Technologies"
app_description = "Full stack web framework with Python, Javascript, MariaDB, Redis, Node"
app_icon = "octicon octicon-circuit-board"
app_color = "orange"
source_link = "https://github.com/frappe/frappe"
app_license = "MIT"

develop_version = '12.x.x-develop'
<<<<<<< HEAD
staging_version = '11.0.3-beta.22'
=======
staging_version = '11.0.3-beta.23'
>>>>>>> cc9874e0

app_email = "info@frappe.io"

docs_app = "frappe_io"

before_install = "frappe.utils.install.before_install"
after_install = "frappe.utils.install.after_install"

page_js = {
	"setup-wizard": "public/js/frappe/setup_wizard.js"
}

# website
app_include_js = [
	"assets/js/libs.min.js",
	"assets/js/desk.min.js",
	"assets/js/list.min.js",
	"assets/js/form.min.js",
	"assets/js/control.min.js",
	"assets/js/report.min.js",
	"assets/frappe/js/frappe/toolbar.js"
]
app_include_css = [
	"assets/css/desk.min.css",
	"assets/css/list.min.css",
	"assets/css/form.min.css",
	"assets/css/report.min.css",
	"assets/css/module.min.css"
]

web_include_js = [
	"website_script.js"
]

bootstrap = "assets/frappe/css/bootstrap.css"
web_include_css = [
	"assets/css/frappe-web.css"
]

website_route_rules = [
	{"from_route": "/blog/<category>", "to_route": "Blog Post"},
	{"from_route": "/kb/<category>", "to_route": "Help Article"},
	{"from_route": "/newsletters", "to_route": "Newsletter"}
]

write_file_keys = ["file_url", "file_name"]

notification_config = "frappe.core.notifications.get_notification_config"

before_tests = "frappe.utils.install.before_tests"

email_append_to = ["Event", "ToDo", "Communication"]

get_rooms = 'frappe.chat.doctype.chat_room.chat_room.get_rooms'

calendars = ["Event"]

# login

on_session_creation = [
	"frappe.core.doctype.activity_log.feed.login_feed",
	"frappe.core.doctype.user.user.notify_admin_access_to_system_manager",
	"frappe.limits.check_if_expired",
	"frappe.utils.scheduler.reset_enabled_scheduler_events",
]

# permissions

permission_query_conditions = {
	"Event": "frappe.desk.doctype.event.event.get_permission_query_conditions",
	"ToDo": "frappe.desk.doctype.todo.todo.get_permission_query_conditions",
	"User": "frappe.core.doctype.user.user.get_permission_query_conditions",
	"Note": "frappe.desk.doctype.note.note.get_permission_query_conditions",
	"Kanban Board": "frappe.desk.doctype.kanban_board.kanban_board.get_permission_query_conditions",
	"Contact": "frappe.contacts.address_and_contact.get_permission_query_conditions_for_contact",
	"Address": "frappe.contacts.address_and_contact.get_permission_query_conditions_for_address",
	"Communication": "frappe.core.doctype.communication.communication.get_permission_query_conditions_for_communication",
	"Workflow Action": "frappe.workflow.doctype.workflow_action.workflow_action.get_permission_query_conditions"
}

has_permission = {
	"Event": "frappe.desk.doctype.event.event.has_permission",
	"ToDo": "frappe.desk.doctype.todo.todo.has_permission",
	"User": "frappe.core.doctype.user.user.has_permission",
	"Note": "frappe.desk.doctype.note.note.has_permission",
	"Kanban Board": "frappe.desk.doctype.kanban_board.kanban_board.has_permission",
	"Contact": "frappe.contacts.address_and_contact.has_permission",
	"Address": "frappe.contacts.address_and_contact.has_permission",
	"Communication": "frappe.core.doctype.communication.communication.has_permission",
	"Workflow Action": "frappe.workflow.doctype.workflow_action.workflow_action.has_permission",
	"File": "frappe.core.doctype.file.file.has_permission"
}

has_website_permission = {
	"Address": "frappe.contacts.doctype.address.address.has_website_permission"
}

standard_queries = {
	"User": "frappe.core.doctype.user.user.user_query"
}

doc_events = {
	"*": {
		"on_update": [
			"frappe.desk.notifications.clear_doctype_notifications",
			"frappe.core.doctype.activity_log.feed.update_feed",
			"frappe.workflow.doctype.workflow_action.workflow_action.process_workflow_actions"
		],
		"after_rename": "frappe.desk.notifications.clear_doctype_notifications",
		"on_cancel": [
			"frappe.desk.notifications.clear_doctype_notifications",
			"frappe.workflow.doctype.workflow_action.workflow_action.process_workflow_actions"
		],
		"on_trash": [
			"frappe.desk.notifications.clear_doctype_notifications",
			"frappe.workflow.doctype.workflow_action.workflow_action.process_workflow_actions"
		],
		"on_change": [
			"frappe.core.doctype.feedback_trigger.feedback_trigger.trigger_feedback_request",
		]
	},
	"Email Group Member": {
		"validate": "frappe.email.doctype.email_group.email_group.restrict_email_group"
	},

}

scheduler_events = {
	"all": [
		"frappe.email.queue.flush",
		"frappe.email.doctype.email_account.email_account.pull",
		"frappe.email.doctype.email_account.email_account.notify_unreplied",
		"frappe.oauth.delete_oauth2_data",
		"frappe.integrations.doctype.razorpay_settings.razorpay_settings.capture_payment",
		"frappe.twofactor.delete_all_barcodes_for_users",
		"frappe.integrations.doctype.gcalendar_settings.gcalendar_settings.sync",
		"frappe.website.doctype.web_page.web_page.check_publish_status"
	],
	"hourly": [
		"frappe.model.utils.link_count.update_link_count",
		'frappe.model.utils.user_settings.sync_user_settings',
		"frappe.utils.error.collect_error_snapshots",
		"frappe.desk.page.backups.backups.delete_downloadable_backups",
		"frappe.limits.update_space_usage",
		"frappe.desk.doctype.auto_repeat.auto_repeat.make_auto_repeat_entry",
		"frappe.deferred_insert.save_to_db"
	],
	"daily": [
		"frappe.email.queue.clear_outbox",
		"frappe.desk.notifications.clear_notifications",
		"frappe.core.doctype.error_log.error_log.set_old_logs_as_seen",
		"frappe.desk.doctype.event.event.send_event_digest",
		"frappe.sessions.clear_expired_sessions",
		"frappe.email.doctype.notification.notification.trigger_daily_alerts",
		"frappe.realtime.remove_old_task_logs",
		"frappe.utils.scheduler.disable_scheduler_on_expiry",
		"frappe.utils.scheduler.restrict_scheduler_events_if_dormant",
		"frappe.email.doctype.auto_email_report.auto_email_report.send_daily",
		"frappe.core.doctype.feedback_request.feedback_request.delete_feedback_request",
		"frappe.core.doctype.activity_log.activity_log.clear_authentication_logs",
	],
	"daily_long": [
		"frappe.integrations.doctype.dropbox_settings.dropbox_settings.take_backups_daily",
		"frappe.integrations.doctype.s3_backup_settings.s3_backup_settings.take_backups_daily"
	],
	"weekly_long": [
		"frappe.integrations.doctype.dropbox_settings.dropbox_settings.take_backups_weekly",
		"frappe.integrations.doctype.s3_backup_settings.s3_backup_settings.take_backups_weekly",
		"frappe.utils.change_log.check_for_update",
		"frappe.desk.doctype.route_history.route_history.flush_old_route_records"
	],
	"monthly": [
		"frappe.email.doctype.auto_email_report.auto_email_report.send_monthly"
	],
	"monthly_long": [
		"frappe.integrations.doctype.s3_backup_settings.s3_backup_settings.take_backups_monthly"
	]
}

get_translated_dict = {
	("doctype", "System Settings"): "frappe.geo.country_info.get_translated_dict",
	("page", "setup-wizard"): "frappe.geo.country_info.get_translated_dict"
}

sounds = [
	{"name": "email", "src": "/assets/frappe/sounds/email.mp3", "volume": 0.1},
	{"name": "submit", "src": "/assets/frappe/sounds/submit.mp3", "volume": 0.1},
	{"name": "cancel", "src": "/assets/frappe/sounds/cancel.mp3", "volume": 0.1},
	{"name": "delete", "src": "/assets/frappe/sounds/delete.mp3", "volume": 0.05},
	{"name": "click", "src": "/assets/frappe/sounds/click.mp3", "volume": 0.05},
	{"name": "error", "src": "/assets/frappe/sounds/error.mp3", "volume": 0.1},
	{"name": "alert", "src": "/assets/frappe/sounds/alert.mp3", "volume": 0.2},
	# {"name": "chime", "src": "/assets/frappe/sounds/chime.mp3"},

	# frappe.chat sounds
	{ "name": "chat-message", 	   "src": "/assets/frappe/sounds/chat-message.mp3",      "volume": 0.1 },
	{ "name": "chat-notification", "src": "/assets/frappe/sounds/chat-notification.mp3", "volume": 0.1 }
	# frappe.chat sounds
]

bot_parsers = [
	'frappe.utils.bot.ShowNotificationBot',
	'frappe.utils.bot.GetOpenListBot',
	'frappe.utils.bot.ListBot',
	'frappe.utils.bot.FindBot',
	'frappe.utils.bot.CountBot'
]

setup_wizard_exception = "frappe.desk.page.setup_wizard.setup_wizard.email_setup_wizard_exception"
before_write_file = "frappe.limits.validate_space_limit"

before_migrate = ['frappe.patches.v11_0.sync_user_permission_doctype_before_migrate.execute']

otp_methods = ['OTP App','Email','SMS']<|MERGE_RESOLUTION|>--- conflicted
+++ resolved
@@ -12,11 +12,7 @@
 app_license = "MIT"
 
 develop_version = '12.x.x-develop'
-<<<<<<< HEAD
-staging_version = '11.0.3-beta.22'
-=======
 staging_version = '11.0.3-beta.23'
->>>>>>> cc9874e0
 
 app_email = "info@frappe.io"
 
