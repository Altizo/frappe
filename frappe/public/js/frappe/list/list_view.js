import BulkOperations from "./bulk_operations";
import ListSettings from "./list_settings";

frappe.provide('frappe.views');

frappe.views.ListView = class ListView extends frappe.views.BaseList {
	static load_last_view() {
		const route = frappe.get_route();
		const doctype = route[1];

		if (route.length === 2) {
			// List/{doctype} => List/{doctype}/{last_view} or List
			const user_settings = frappe.get_user_settings(doctype);
			const last_view = user_settings.last_view;
			frappe.set_route('List', doctype, frappe.views.is_valid(last_view) ? last_view : 'List');
			return true;
		}
		return false;
	}

	constructor(opts) {
		super(opts);
		this.show();
	}

	has_permissions() {
		const can_read = frappe.perm.has_perm(this.doctype, 0, 'read');
		return can_read;
	}

	show() {
		if (!this.has_permissions()) {
			frappe.set_route('');
			frappe.msgprint(__(`Not permitted to view ${this.doctype}`));
			return;
		}

		super.show();
	}

	get view_name() {
		return 'List';
	}

	get view_user_settings() {
		return this.user_settings[this.view_name] || {};
	}

	setup_defaults() {
		super.setup_defaults();

		this.view = 'List';
		// initialize with saved order by
		this.sort_by = this.view_user_settings.sort_by || 'modified';
		this.sort_order = this.view_user_settings.sort_order || 'desc';

		// set filters from user_settings or list_settings
		if (this.view_user_settings.filters && this.view_user_settings.filters.length) {
			// Priority 1: user_settings
			const saved_filters = this.view_user_settings.filters;
			this.filters = this.validate_filters(saved_filters);
		} else {
			// Priority 2: filters in listview_settings
			this.filters = (this.settings.filters || []).map(f => {
				if (f.length === 3) {
					f = [this.doctype, f[0], f[1], f[2]];
				}
				return f;
			});
		}

		// build menu items
		this.menu_items = this.menu_items.concat(this.get_menu_items());

		if (this.view_user_settings.filters && this.view_user_settings.filters.length) {
			// Priority 1: saved filters
			const saved_filters = this.view_user_settings.filters;
			this.filters = this.validate_filters(saved_filters);
		} else {
			// Priority 2: filters in listview_settings
			this.filters = (this.settings.filters || []).map(f => {
				if (f.length === 3) {
					f = [this.doctype, f[0], f[1], f[2]];
				}
				return f;
			});
		}

		this.patch_refresh_and_load_lib();
		return this.get_list_view_settings();
	}

	get_list_view_settings() {
		return frappe.call("frappe.desk.listview.get_list_settings", {doctype: this.doctype})
			.then(doc => this.list_view_settings = doc.message || {});
	}

	on_sort_change(sort_by, sort_order) {
		this.sort_by = sort_by;
		this.sort_order = sort_order;
		super.on_sort_change();
	}

	validate_filters(filters) {
		const valid_fields = this.meta.fields.map(df => df.fieldname);
		return filters
			.filter(f => valid_fields.includes(f[1]))
			.uniqBy(f => f[1]);
	}

	setup_page() {
		this.parent.list_view = this;
		super.setup_page();
	}

	setup_page_head() {
		super.setup_page_head();
		this.set_primary_action();
		this.set_actions_menu_items();
	}

	set_actions_menu_items() {
		this.actions_menu_items = this.get_actions_menu_items();
		this.workflow_action_menu_items = this.get_workflow_action_menu_items();
		this.workflow_action_items = {};

		const actions = this.actions_menu_items.concat(this.workflow_action_menu_items);
		actions.map(item => {
			const $item = this.page.add_actions_menu_item(item.label, item.action, item.standard);
			if (item.class) {
				$item.addClass(item.class);
			}
			if (item.is_workflow_action && $item) {
				// can be used to dynamically show or hide action
				this.workflow_action_items[item.name] = $item;
			}
		});
	}

	show_restricted_list_indicator_if_applicable() {
		const match_rules_list = frappe.perm.get_match_rules(this.doctype);
		if (match_rules_list.length) {
			this.restricted_list = $(`<button class="restricted-list form-group">${__('Restricted')}</button>`)
				.prepend('<span class="octicon octicon-lock"></span>')
				.click(() => this.show_restrictions(match_rules_list))
				.appendTo(this.page.page_form);
		}
	}

	show_restrictions(match_rules_list=[]) {
		frappe.msgprint(frappe.render_template('list_view_permission_restrictions', {
			condition_list: match_rules_list
		}), __('Restrictions'));
	}

	set_fields() {
		let fields = [].concat(
			frappe.model.std_fields_list,
			this.get_fields_in_list_view(),
			[this.meta.title_field, this.meta.image_field],
			(this.settings.add_fields || []),
			this.meta.track_seen ? '_seen' : null,
			this.sort_by,
			'enabled',
			'disabled',
			'color'
		);

		fields.forEach(f => this._add_field(f));

		this.fields.forEach(f => {
			const df = frappe.meta.get_docfield(f[1], f[0]);
			if (df && df.fieldtype === 'Currency' && df.options && !df.options.includes(':')) {
				this._add_field(df.options);
			}
		});
	}

	patch_refresh_and_load_lib() {
		// throttle refresh for 1s
		this.refresh = this.refresh.bind(this);
		this.refresh = frappe.utils.throttle(this.refresh, 1000);
		this.load_lib = new Promise(resolve => {
			if (this.required_libs) {
				frappe.require(this.required_libs, resolve);
			} else {
				resolve();
			}
		});
		// call refresh every 5 minutes
		const interval = 5 * 60 * 1000;
		setInterval(() => {
			// don't call if route is different
			if (frappe.get_route_str() === this.page_name) {
				this.refresh();
			}
		}, interval);
	}

	set_primary_action() {
		if (this.can_create) {
			this.page.set_primary_action(__('New'), () => {
				if (this.settings.primary_action) {
					this.settings.primary_action();
				} else {
					this.make_new_doc();
				}
			}, 'octicon octicon-plus');
		} else {
			this.page.clear_primary_action();
		}
	}

	make_new_doc() {
		const doctype = this.doctype;
		const options = {};
		this.filter_area.get().forEach(f => {
			if (f[2] === "=" && frappe.model.is_non_std_field(f[1])) {
				options[f[1]] = f[3];
			}
		});
		frappe.new_doc(doctype, options);
	}

	setup_view() {
		this.setup_columns();
		this.render_header();
		this.render_skeleton();
		this.setup_events();
		this.settings.onload && this.settings.onload(this);
		this.show_restricted_list_indicator_if_applicable();

	}

	refresh_columns(meta, list_view_settings) {
		this.meta = meta;
		this.list_view_settings = list_view_settings;

		this.setup_columns();
		this.refresh(true);
	}

	refresh(refresh_header=false) {
		this.freeze(true);
		// fetch data from server
		return frappe.call(this.get_call_args()).then(r => {
			// render
			this.prepare_data(r);
			this.toggle_result_area();
			this.before_render();
			this.render_header(refresh_header);
			this.render();
			this.after_render();
			this.freeze(false);
			if (this.settings.refresh) {
				this.settings.refresh(this);
			}
		});
	}

	setup_freeze_area() {
		this.$freeze =
			$(`<div class="freeze flex justify-center align-center text-muted">${__('Loading')}...</div>`)
				.hide();
		this.$result.append(this.$freeze);
	}

	setup_columns() {
		// setup columns for list view
		this.columns = [];

		const get_df = frappe.meta.get_docfield.bind(null, this.doctype);

		// 1st column: title_field or name
		if (this.meta.title_field) {
			this.columns.push({
				type: 'Subject',
				df: get_df(this.meta.title_field)
			});
		} else {
			this.columns.push({
				type: 'Subject',
				df: {
					label: __('Name'),
					fieldname: 'name'
				}
			});
		}

		// 2nd column: Status indicator
		if (frappe.has_indicator(this.doctype)) {
			// indicator
			this.columns.push({
				type: 'Status'
			});
		}

		const fields_in_list_view = this.get_fields_in_list_view();
		// Add rest from in_list_view docfields
		this.columns = this.columns.concat(
			fields_in_list_view
				.filter(df => {
					if (frappe.has_indicator(this.doctype) && df.fieldname === 'status') {
						return false;
					}
					if (!df.in_list_view) {
						return false;
					}
					return df.fieldname !== this.meta.title_field;
				})
				.map(df => ({
					type: 'Field',
					df
				}))
		);

		if (this.list_view_settings.fields) {
<<<<<<< HEAD
			let fields_order = [];
			let fields = JSON.parse(this.list_view_settings.fields);
			let is_status_field_set = false;

			//title_field is fixed
			fields_order.push(this.columns[0]);
			this.columns.splice(0, 1);

			for (let fld in fields) {
				for (let col in this.columns) {
					let field = fields[fld];
					let column = this.columns[col];

					if (column.type == "Status" && !is_status_field_set) {
						fields_order.push(column);
						is_status_field_set = true;
						break;
					} else if (column.type == "Field" && field.fieldname === column.df.fieldname) {
						fields_order.push(column);
						break;
					}
				}
			}

			this.columns = fields_order;
=======
			this.columns = this.reorder_listview_fields();
>>>>>>> c4320fb2
		}

		// limit max to 8 columns if no total_fields is set in List View Settings
		// Screen with low density no of columns 4
		// Screen with medium density no of columns 6
		// Screen with high density no of columns 8
		let total_fields = 6;

		if (window.innerWidth <= 1366) {
			total_fields = 4;
		} else if (window.innerWidth >= 1920) {
			total_fields = 8;
		}

		this.columns = this.columns.slice(0, this.list_view_settings.total_fields || total_fields);
<<<<<<< HEAD
		console.log(this.columns);
=======
	}

	reorder_listview_fields() {
		let fields_order = [];
		let fields = JSON.parse(this.list_view_settings.fields);

		//title_field is fixed
		fields_order.push(this.columns[0]);
		this.columns.splice(0, 1);

		for (let fld in fields) {
			for (let col in this.columns) {
				let field = fields[fld];
				let column = this.columns[col];

				if (column.type == "Status" && field.fieldname == "status_field") {
					fields_order.push(column);
					break;
				} else if (column.type == "Field" && field.fieldname === column.df.fieldname) {
					fields_order.push(column);
					break;
				}
			}
		}

		return fields_order;
>>>>>>> c4320fb2
	}

	get_documentation_link() {
		if (this.meta.documentation) {
			return `<a href="${this.meta.documentation}" target="blank" class="meta-description small text-muted">Need Help?</a>`;
		}
		return '';
	}

	get_no_result_message() {
		let help_link = this.get_documentation_link();
		let filters = this.filter_area.get();
		let no_result_message = filters.length ? __('No {0} found', [__(this.doctype)]) : __('You haven\'t created a {0} yet', [__(this.doctype)]);
		let new_button_label = filters.length ? __('Create a new {0}', [__(this.doctype)]) : __('Create your first {0}', [__(this.doctype)]);
		let empty_state_image = this.settings.empty_state_image || '/assets/frappe/images/ui-states/empty.png';

		const new_button = this.can_create ?
			`<p><button class="btn btn-primary btn-sm btn-new-doc">
				${new_button_label}
			</button></p>` : '';

		return `<div class="msg-box no-border">
			<div>
				<img src="${empty_state_image}" alt="Generic Empty State" class="null-state">
			</div>
			<p>${no_result_message}</p>
			${new_button}
			${help_link}
		</div>`;
	}

	freeze() {
		if (this.list_view_settings && !this.list_view_settings.disable_count) {
			this.$result.find('.list-count').html(`<span>${__('Refreshing')}...</span>`);
		}
	}

	get_args() {
		const args = super.get_args();

		return Object.assign(args, {
			with_comment_count: true
		});
	}

	before_refresh() {
		if (frappe.route_options) {
			this.filters = this.parse_filters_from_route_options();
			frappe.route_options = null;

			if (this.filters.length > 0) {
				return this.filter_area.clear(false)
					.then(() => this.filter_area.set(this.filters));
			}
		}

		return Promise.resolve();
	}

	parse_filters_from_settings() {
		return (this.settings.filters || []).map(f => {
			if (f.length === 3) {
				f = [this.doctype, f[0], f[1], f[2]];
			}
			return f;
		});
	}

	toggle_result_area() {
		super.toggle_result_area();
		this.toggle_actions_menu_button(
			this.$result.find('.list-row-check:checked').length > 0
		);
	}

	toggle_actions_menu_button(toggle) {
		if (toggle) {
			this.page.show_actions_menu();
			this.page.clear_primary_action();
			this.toggle_workflow_actions();
		} else {
			this.page.hide_actions_menu();
			this.set_primary_action();
		}
	}

	render_header(refresh_header=false) {
		if (refresh_header) {
			this.$result.find('.list-row-head').remove();
		}

		if (this.$result.find('.list-row-head').length === 0) {
			// append header once
			this.$result.prepend(this.get_header_html());
		}
	}

	render_skeleton() {
		const $row = this.get_list_row_html_skeleton('<div><input type="checkbox" /></div>');
		this.$result.append($row);
	}

	before_render() {
		this.settings.before_render && this.settings.before_render();
		frappe.model.user_settings.save(this.doctype, 'last_view', this.view_name);
		this.save_view_user_settings({
			filters: this.filter_area.get(),
			sort_by: this.sort_selector.sort_by,
			sort_order: this.sort_selector.sort_order
		});
	}

	after_render() {
		this.$no_result.html(`
			<div class="no-result text-muted flex justify-center align-center">
				${this.get_no_result_message()}
			</div>
		`);
		this.setup_new_doc_event();
		this.list_sidebar.reload_stats();
	}

	render() {
		this.render_list();
		this.on_row_checked();
		this.render_count();
		this.render_tags();
	}

	render_list() {
		// clear rows
		this.$result.find('.list-row-container').remove();
		if (this.data.length > 0) {
			// append rows
			this.$result.append(
				this.data.map((doc, i) => {
					doc._idx = i;
					return this.get_list_row_html(doc);
				}).join('')
			);
		}
	}

	render_count() {
		if (!this.list_view_settings.disable_count) {
			this.get_count_str().then(str => {
				this.$result.find('.list-count').html(`<span>${str}</span>`);
			});
		}
	}

	render_tags() {
		const $list_rows = this.$result.find('.list-row-container');

		this.data.forEach((d, i) => {
			let tag_html = $(`<div class='tag-row'>
				<div class='list-tag hidden-xs'></div>
			</div>`).appendTo($list_rows.get(i));

			// add tags
			let tag_editor = new frappe.ui.TagEditor({
				parent: tag_html.find('.list-tag'),
				frm: {
					doctype: this.doctype,
					docname: d.name
				},
				list_sidebar: this.list_sidebar,
				user_tags: d._user_tags,
				on_change: (user_tags) => {
					d._user_tags = user_tags;
				}
			});

			tag_editor.wrapper.on('click', '.tagit-label', (e) => {
				const $this = $(e.currentTarget);
				this.filter_area.add(this.doctype, '_user_tags', '=', $this.text());
			});
		});
	}

	get_header_html() {
		const subject_field = this.columns[0].df;
		let subject_html = `
			<input class="level-item list-check-all hidden-xs" type="checkbox" title="${__("Select All")}">
			<span class="level-item list-liked-by-me">
				<i class="octicon octicon-heart text-extra-muted" title="${__("Likes")}"></i>
			</span>
			<span class="level-item">${__(subject_field.label)}</span>
		`;
		const $columns = this.columns.map(col => {
			let classes = [
				'list-row-col ellipsis',
				col.type == 'Subject' ? 'list-subject level' : 'hidden-xs',
				frappe.model.is_numeric_field(col.df) ? 'text-right' : ''
			].join(' ');

			return `
				<div class="${classes}">
					${col.type === 'Subject' ? subject_html : `
					<span>${__(col.df && col.df.label || col.type)}</span>`}
				</div>
			`;
		}).join('');

		return this.get_header_html_skeleton($columns, '<span class="list-count"></span>');
	}

	get_header_html_skeleton(left = '', right = '') {
		return `
			<header class="level list-row list-row-head text-muted small">
				<div class="level-left list-header-subject">
					${left}
				</div>
				<div class="level-left checkbox-actions">
					<div class="level list-subject">
						<input class="level-item list-check-all hidden-xs" type="checkbox" title="${__("Select All")}">
						<span class="level-item list-header-meta"></span>
					</div>
				</div>
				<div class="level-right">
					${right}
				</div>
			</header>
		`;
	}

	get_left_html(doc) {
		return this.columns.map(col => this.get_column_html(col, doc)).join('');
	}

	get_right_html(doc) {
		return this.get_meta_html(doc);
	}

	get_list_row_html(doc) {
		return this.get_list_row_html_skeleton(this.get_left_html(doc),
			this.get_right_html(doc));
	}

	get_list_row_html_skeleton(left = '', right = '') {
		return `
			<div class="list-row-container" tabindex="1">
				<div class="level list-row small">
					<div class="level-left ellipsis">
						${left}
					</div>
					<div class="level-right text-muted ellipsis">
						${right}
					</div>
				</div>
			</div>
		`;
	}

	get_column_html(col, doc) {
		if (col.type === 'Status') {
			return `
				<div class="list-row-col hidden-xs ellipsis">
					${this.get_indicator_html(doc)}
				</div>
			`;
		}

		const df = col.df || {};
		const label = df.label;
		const fieldname = df.fieldname;
		const value = doc[fieldname] || '';

		const format = () => {
			if (df.fieldtype === 'Code') {
				return value;
			} else if (df.fieldtype === 'Percent') {
				return `<div class="progress level" style="margin: 0px;">
						<div class="progress-bar progress-bar-success" role="progressbar"
							aria-valuenow="${value}"
							aria-valuemin="0" aria-valuemax="100" style="width: ${Math.round(value)}%;">
						</div>
					</div>`;
			} else {
				return frappe.format(value, df, null, doc);
			}
		};

		const field_html = () => {
			let html;
			let _value;
			// listview_setting formatter
			if (this.settings.formatters && this.settings.formatters[fieldname]) {
				_value = this.settings.formatters[fieldname](value, df, doc);
			} else {
				let strip_html_required = df.fieldtype == 'Text Editor'
					|| (df.fetch_from && ['Text', 'Small Text'].includes(df.fieldtype));
				if (strip_html_required) {
					_value = strip_html(value);
				} else {
					_value = typeof value === 'string' ? frappe.utils.escape_html(value) : value;
				}
			}

			if (df.fieldtype === 'Image') {
				html = df.options ?
					`<img src="${doc[df.options]}" style="max-height: 30px; max-width: 100%;">` :
					`<div class="missing-image small">
						<span class="octicon octicon-circle-slash"></span>
					</div>`;
			} else if (df.fieldtype === 'Select') {
				html = `<span class="filterable indicator ${frappe.utils.guess_colour(_value)} ellipsis"
					data-filter="${fieldname},=,${value}">
					${__(_value)}
				</span>`;
			} else if (df.fieldtype === 'Link') {
				html = `<a class="filterable text-muted ellipsis"
					data-filter="${fieldname},=,${value}">
					${_value}
				</a>`;
			} else if (['Text Editor', 'Text', 'Small Text', 'HTML Editor'].includes(df.fieldtype)) {
				html = `<span class="text-muted ellipsis">
					${_value}
				</span>`;
			} else {
				html = `<a class="filterable text-muted ellipsis"
					data-filter="${fieldname},=,${value}">
					${format()}
				</a>`;
			}

			return `<span class="ellipsis"
				title="${__(label)}: ${escape(_value)}">
				${html}
			</span>`;
		};

		const class_map = {
			Subject: 'list-subject level',
			Field: 'hidden-xs'
		};
		const css_class = [
			'list-row-col ellipsis',
			class_map[col.type],
			frappe.model.is_numeric_field(df) ? 'text-right' : ''
		].join(' ');

		const html_map = {
			Subject: this.get_subject_html(doc),
			Field: field_html()
		};
		const column_html = html_map[col.type];

		return `
			<div class="${css_class}">
				${column_html}
			</div>
		`;
	}

	get_meta_html(doc) {
		let html = '';
		if (!this.settings.hide_name_column && doc[this.meta.title_field || ''] !== doc.name) {
			html += `
				<div class="level-item hidden-xs hidden-sm ellipsis">
					<a class="text-muted ellipsis" href="${this.get_form_link(doc)}">
						${doc.name}
					</a>
				</div>
			`;
		}

		if (this.settings.button && this.settings.button.show(doc)) {
			html += `
				<div class="level-item hidden-xs">
					<button class="btn btn-action btn-default btn-xs"
						data-name="${doc.name}" data-idx="${doc._idx}"
						title="${this.settings.button.get_description(doc)}">
						${this.settings.button.get_label(doc)}
					</a>
				</div>
			`;
		}

		const modified = comment_when(doc.modified, true);

		const last_assignee = JSON.parse(doc._assign || '[]').slice(-1)[0];
		const assigned_to = last_assignee ?
			`<span class="filterable"
				data-filter="_assign,like,%${last_assignee}%">
				${frappe.avatar(last_assignee)}
			</span>` :
			`<span class="avatar avatar-small avatar-empty"></span>`;

		const comment_count =
			`<span class="${!doc._comment_count ? 'text-extra-muted' : ''} comment-count">
				<i class="octicon octicon-comment-discussion"></i>
				${doc._comment_count > 99 ? "99+" : doc._comment_count}
			</span>`;

		html += `
			<div class="level-item hidden-xs list-row-activity">
				${modified}
				${assigned_to}
				${comment_count}
			</div>
			<div class="level-item visible-xs text-right">
				${this.get_indicator_dot(doc)}
			</div>
		`;

		return html;
	}

	get_count_str() {
		let current_count = this.data.length;
		let count_without_children = this.data.uniqBy(d => d.name).length;

		const filters = this.get_filters_for_args();
		const with_child_table_filter = filters.some(filter => {
			return filter[0] !== this.doctype;
		});

		const fields = [
			// cannot break this line as it adds extra \n's and \t's which breaks the query
			`count(${with_child_table_filter ? 'distinct': ''}${frappe.model.get_full_column_name('name', this.doctype)}) AS total_count`
		];

		return frappe.call({
			type: 'GET',
			method: this.method,
			args: {
				doctype: this.doctype,
				filters,
				fields,
			}
		}).then(r => {
			this.total_count = r.message.values[0][0] || current_count;
			let str = __('{0} of {1}', [current_count, this.total_count]);
			if (count_without_children !== current_count) {
				str = __('{0} of {1} ({2} rows with children)', [count_without_children, this.total_count, current_count]);
			}
			return str;
		});
	}

	get_form_link(doc) {
		if (this.settings.get_form_link) {
			return this.settings.get_form_link(doc);
		}

		const docname = doc.name.match(/[%'"]/)
			? encodeURIComponent(doc.name)
			: doc.name;

		return '#Form/' + this.doctype + '/' + docname;
	}

	get_subject_html(doc) {
		let user = frappe.session.user;
		let subject_field = this.columns[0].df;
		let value = doc[subject_field.fieldname] || doc.name;
		let subject = strip_html(value.toString());
		let escaped_subject = frappe.utils.escape_html(subject);

		const liked_by = JSON.parse(doc._liked_by || '[]');
		let heart_class = liked_by.includes(user) ?
			'liked-by' : 'text-extra-muted not-liked';

		const seen = JSON.parse(doc._seen || '[]')
			.includes(user) ? '' : 'bold';

		let subject_html = `
			<input class="level-item list-row-checkbox hidden-xs" type="checkbox" data-name="${escape(doc.name)}">
			<span class="level-item" style="margin-bottom: 1px;">
				<i class="octicon octicon-heart like-action ${heart_class}"
					data-name="${doc.name}" data-doctype="${this.doctype}"
					data-liked-by="${encodeURI(doc._liked_by) || '[]'}"
				>
				</i>
				<span class="likes-count">
					${ liked_by.length > 99 ? __("99") + '+' : __(liked_by.length || '')}
				</span>
			</span>
			<span class="level-item ${seen} ellipsis" title="${escaped_subject}">
				<a class="ellipsis" href="${this.get_form_link(doc)}" title="${escaped_subject}" data-doctype="${this.doctype}" data-name="${doc.name}">
				${subject}
				</a>
			</span>
		`;

		return subject_html;
	}

	get_indicator_html(doc) {
		const indicator = frappe.get_indicator(doc, this.doctype);
		if (indicator) {
			return `<span class="indicator ${indicator[1]} filterable"
				data-filter='${indicator[2]}'>
				${__(indicator[0])}
			<span>`;
		}
		return '';
	}

	get_indicator_dot(doc) {
		const indicator = frappe.get_indicator(doc, this.doctype);
		if (!indicator) return '';
		return `<span class='indicator ${indicator[1]}' title='${__(indicator[0])}'></span>`;
	}

	setup_events() {
		this.setup_filterable();
		this.setup_list_click();
		this.setup_tag_event();
		this.setup_new_doc_event();
		this.setup_check_events();
		this.setup_like();
		this.setup_realtime_updates();
		this.setup_action_handler();
		this.setup_keyboard_navigation();
	}

	setup_keyboard_navigation() {
		let focus_first_row = () => {
			this.$result.find('.list-row-container:first').focus();
		};
		let focus_next = () => {
			$(document.activeElement).next().focus();
		};
		let focus_prev = () => {
			$(document.activeElement).prev().focus();
		};
		let list_row_focused = () => {
			return $(document.activeElement).is('.list-row-container');
		};
		let check_row = ($row) => {
			let $input = $row.find('input[type=checkbox]');
			$input.click();
		};
		let get_list_row_if_focused = () =>
			list_row_focused() ? $(document.activeElement) : null;

		let is_current_page = () => this.page.wrapper.is(':visible');
		let is_input_focused = () => $(document.activeElement).is('input');

		let handle_navigation = (direction) => {
			if (!is_current_page() || is_input_focused()) return false;

			let $list_row = get_list_row_if_focused();
			if ($list_row) {
				direction === 'down' ? focus_next() : focus_prev();
			} else {
				focus_first_row();
			}
		};

		frappe.ui.keys.add_shortcut({
			shortcut: 'down',
			action: () => handle_navigation('down'),
			description: __('Navigate list down'),
			page: this.page
		});

		frappe.ui.keys.add_shortcut({
			shortcut: 'up',
			action: () => handle_navigation('up'),
			description: __('Navigate list up'),
			page: this.page
		});

		frappe.ui.keys.add_shortcut({
			shortcut: 'shift+down',
			action: () => {
				if (!is_current_page() || is_input_focused()) return false;
				let $list_row = get_list_row_if_focused();
				check_row($list_row);
				focus_next();
			},
			description: __('Select multiple list items'),
			page: this.page
		});

		frappe.ui.keys.add_shortcut({
			shortcut: 'shift+up',
			action: () => {
				if (!is_current_page() || is_input_focused()) return false;
				let $list_row = get_list_row_if_focused();
				check_row($list_row);
				focus_prev();
			},
			description: __('Select multiple list items'),
			page: this.page
		});

		frappe.ui.keys.add_shortcut({
			shortcut: 'enter',
			action: () => {
				let $list_row = get_list_row_if_focused();
				if ($list_row) {
					$list_row.find('a[data-name]')[0].click();
					return true;
				}
				return false;
			},
			description: __('Open list item'),
			page: this.page
		});

		frappe.ui.keys.add_shortcut({
			shortcut: 'space',
			action: () => {
				let $list_row = get_list_row_if_focused();
				if ($list_row) {
					check_row($list_row);
					return true;
				}
				return false;
			},
			description: __('Select list item'),
			page: this.page
		});
	}

	setup_filterable() {
		// filterable events
		this.$result.on('click', '.filterable', e => {
			if (e.metaKey || e.ctrlKey) return;
			e.stopPropagation();
			const $this = $(e.currentTarget);
			const filters = $this.attr('data-filter').split('|');

			const filters_to_apply = filters.map(f => {
				f = f.split(',');
				if (f[2] === 'Today') {
					f[2] = frappe.datetime.get_today();
				} else if (f[2] == 'User') {
					f[2] = frappe.session.user;
				}
				return [this.doctype, f[0], f[1], f.slice(2).join(',')];
			});
			this.filter_area.add(filters_to_apply);
		});
	}

	setup_list_click() {
		this.$result.on('click', '.list-row, .image-view-header', (e) => {
			const $target = $(e.target);
			// tick checkbox if Ctrl/Meta key is pressed
			if (e.ctrlKey || e.metaKey && !$target.is('a')) {
				const $list_row = $(e.currentTarget);
				const $check = $list_row.find('.list-row-checkbox');
				$check.prop('checked', !$check.prop('checked'));
				e.preventDefault();
				this.on_row_checked();
				return;
			}
			// don't open form when checkbox, like, filterable are clicked
			if ($target.hasClass('filterable') ||
				$target.hasClass('octicon-heart') ||
				$target.is(':checkbox') ||
				$target.is('a')) {
				return;
			}
			// open form
			const $row = $(e.currentTarget);
			const link = $row.find('.list-subject a').get(0);
			if (link) {
				window.location.href = link.href;
				return false;
			}
		});
	}

	setup_action_handler() {
		this.$result.on('click', '.btn-action', (e) => {
			const $button = $(e.currentTarget);
			const doc = this.data[$button.attr('data-idx')];
			this.settings.button.action(doc);
			e.stopPropagation();
			return false;
		});
	}

	setup_check_events() {
		this.$result.on('change', 'input[type=checkbox]', e => {
			const $target = $(e.currentTarget);

			if ($target.is('.list-header-subject .list-check-all')) {
				const $check = this.$result.find('.checkbox-actions .list-check-all');
				$check.prop('checked', $target.prop('checked'));
				$check.trigger('change');
			} else if ($target.is('.checkbox-actions .list-check-all')) {
				const $check = this.$result.find('.list-header-subject .list-check-all');
				$check.prop('checked', $target.prop('checked'));

				this.$result.find('.list-row-checkbox')
					.prop('checked', $target.prop('checked'));
			}

			this.on_row_checked();
		});

		this.$result.on('click', '.list-row-checkbox', e => {
			const $target = $(e.currentTarget);

			// shift select checkboxes
			if (e.shiftKey && this.$checkbox_cursor && !$target.is(this.$checkbox_cursor)) {
				const name_1 = this.$checkbox_cursor.data().name;
				const name_2 = $target.data().name;
				const index_1 = this.data.findIndex(d => d.name === name_1);
				const index_2 = this.data.findIndex(d => d.name === name_2);
				let [min_index, max_index] = [index_1, index_2];

				if (min_index > max_index) {
					[min_index, max_index] = [max_index, min_index];
				}

				let docnames = this.data.slice(min_index + 1, max_index).map(d => d.name);
				const selector = docnames.map(name => `.list-row-checkbox[data-name="${name}"]`).join(',');
				this.$result.find(selector).prop('checked', true);
			}

			this.$checkbox_cursor = $target;
		});
	}

	setup_like() {
		this.$result.on('click', '.like-action', frappe.ui.click_toggle_like);
		this.$result.on('click', '.list-liked-by-me', e => {
			const $this = $(e.currentTarget);
			$this.toggleClass('active');

			if ($this.hasClass('active')) {
				this.filter_area.add(this.doctype, '_liked_by', 'like', '%' + frappe.session.user + '%');
			} else {
				this.filter_area.remove('_liked_by');
			}
		});

		frappe.ui.setup_like_popover(this.$result, '.liked-by');
	}

	setup_new_doc_event() {
		this.$no_result.find('.btn-new-doc').click(() => {
			if (this.settings.primary_action) {
				this.settings.primary_action();
			} else {
				this.make_new_doc();
			}
		});
	}

	setup_tag_event() {
		this.list_sidebar.parent.on('click', '.list-tag-preview', () => {
			this.toggle_tags();
		});
	}

	setup_realtime_updates() {
		if (this.list_view_settings && this.list_view_settings.disable_auto_refresh) {
			return;
		}
		frappe.realtime.on('list_update', data => {
			if (this.filter_area.is_being_edited()) {
				return;
			}

			const { doctype, name } = data;
			if (doctype !== this.doctype) return;

			// filters to get only the doc with this name
			const call_args = this.get_call_args();
			call_args.args.filters.push([this.doctype, 'name', '=', name]);
			call_args.args.start = 0;

			frappe.call(call_args)
				.then(({ message }) => {
					if (!message) return;
					const data = frappe.utils.dict(message.keys, message.values);
					if (!(data && data.length)) {
						// this doc was changed and should not be visible
						// in the listview according to filters applied
						// let's remove it manually
						this.data = this.data.filter(d => d.name !== name);
						this.render_list();
						return;
					}

					const datum = data[0];
					const index = this.data.findIndex(d => d.name === datum.name);

					if (index === -1) {
						// append new data
						this.data.push(datum);
					} else {
						// update this data in place
						this.data[index] = datum;
					}

					this.data.sort((a, b) => {
						const a_value = a[this.sort_by] || '';
						const b_value = b[this.sort_by] || '';

						let return_value = 0;
						if (a_value > b_value) {
							return_value = 1;
						}

						if (b_value > a_value) {
							return_value = -1;
						}

						if (this.sort_order === 'desc') {
							return_value = -return_value;
						}
						return return_value;
					});
					this.toggle_result_area();
					this.render_list();
					if (this.$checks.length) {
						this.set_rows_as_checked();
					}
				});
		});
	}

	set_rows_as_checked() {
		$.each(this.$checks, (i, el) => {
			let docname = $(el).attr('data-name');
			this.$result.find(`.list-row-checkbox[data-name='${docname}']`).prop('checked', true);
		});
		this.on_row_checked();
	}

	on_row_checked() {
		this.$list_head_subject = this.$list_head_subject || this.$result.find('header .list-header-subject');
		this.$checkbox_actions = this.$checkbox_actions || this.$result.find('header .checkbox-actions');

		this.$checks = this.$result.find('.list-row-checkbox:checked');

		this.$list_head_subject.toggle(this.$checks.length === 0);
		this.$checkbox_actions.toggle(this.$checks.length > 0);

		if (this.$checks.length === 0) {
			this.$list_head_subject.find('.list-check-all').prop('checked', false);
		} else {
			this.$checkbox_actions.find('.list-header-meta').html(
				__('{0} items selected', [this.$checks.length])
			);
			this.$checkbox_actions.show();
			this.$list_head_subject.hide();
		}
		this.toggle_actions_menu_button(this.$checks.length > 0);
	}

	toggle_tags() {
		this.$result.toggleClass('tags-shown');
	}

	get_checked_items(only_docnames) {
		const docnames = Array.from(this.$checks || [])
			.map(check => cstr(unescape($(check).data().name)));

		if (only_docnames) return docnames;

		return this.data.filter(d => docnames.includes(d.name));
	}

	save_view_user_settings(obj) {
		return frappe.model.user_settings.save(this.doctype, this.view_name, obj);
	}

	on_update() {

	}

	get_share_url() {
		const query_params = this.get_filters_for_args().map(filter => {
			filter[3] = encodeURIComponent(filter[3]);
			if (filter[2] === '=') {
				return `${filter[1]}=${filter[3]}`;
			}
			return [filter[1], '=', JSON.stringify([filter[2], filter[3]])].join('');
		}).join('&');

		let full_url = window.location.href;
		if (query_params) {
			full_url += '?' + query_params;
		}
		return full_url;
	}

	share_url() {
		const d = new frappe.ui.Dialog({
			title: __('Share URL'),
			fields: [
				{
					fieldtype: 'Code',
					fieldname: 'url',
					label: 'URL',
					default: this.get_share_url(),
					read_only: 1
				}
			]
		});
		d.show();
	}

	get_menu_items() {
		const doctype = this.doctype;
		const items = [];

		if (frappe.model.can_import(doctype)) {
			items.push({
				label: __('Import'),
				action: () => frappe.set_route('List', 'Data Import', {
					reference_doctype: doctype
				}),
				standard: true
			});
		}

		if (frappe.model.can_set_user_permissions(doctype)) {
			items.push({
				label: __('User Permissions'),
				action: () => frappe.set_route('List', 'User Permission', {
					allow: doctype
				}),
				standard: true
			});
		}

		if (frappe.user_roles.includes('System Manager')) {
			items.push({
				label: __('Role Permissions Manager'),
				action: () => frappe.set_route('permission-manager', {
					doctype
				}),
				standard: true
			});

			items.push({
				label: __('Customize'),
				action: () => {
					if (!this.meta) return;
					if (this.meta.custom) {
						frappe.set_route('Form', 'DocType', doctype);
					} else if (!this.meta.custom) {
						frappe.set_route('Form', 'Customize Form', {
							doc_type: doctype
						});
					}
				},
				standard: true,
				shortcut: 'Ctrl+J',
			});
		}

		items.push({
			label: __('Toggle Sidebar'),
			action: () => this.toggle_side_bar(),
			standard: true,
			shortcut: 'Ctrl+K',
		});

		items.push({
			label: __('Share URL'),
			action: () => this.share_url(),
			standard: true,
			shortcut: 'Ctrl+L',
		});

		if (frappe.user.has_role('System Manager') && frappe.boot.developer_mode === 1) {
			// edit doctype
			items.push({
				label: __('Edit DocType'),
				action: () => frappe.set_route('Form', 'DocType', doctype),
				standard: true
			});
		}

		if (frappe.user.has_role('System Manager')) {
			items.push({
				label: __('Settings'),
				action: () => this.show_list_settings(),
				standard: true
			});
		}
		return items;
	}

	show_list_settings() {
		frappe.model.with_doctype(this.doctype, () => {
			new ListSettings({
				listview: this,
				doctype: this.doctype,
				settings: this.list_view_settings,
				meta: frappe.get_meta(this.doctype)
			});
		});
	}

	get_workflow_action_menu_items() {
		const workflow_actions = [];
		if (frappe.model.has_workflow(this.doctype)) {
			const actions = frappe.workflow.get_all_transition_actions(this.doctype);
			actions.forEach(action => {
				workflow_actions.push({
					label: __(action),
					name: action,
					action: () => {
						frappe.xcall('frappe.model.workflow.bulk_workflow_approval', {
							docnames: this.get_checked_items(true),
							doctype: this.doctype,
							action: action
						});
					},
					is_workflow_action: true
				});
			});
		}
		return workflow_actions;
	}

	toggle_workflow_actions() {
		if (!frappe.model.has_workflow(this.doctype)) return;
		const checked_items = this.get_checked_items();
		frappe.xcall('frappe.model.workflow.get_common_transition_actions', {
			docs: checked_items,
			doctype: this.doctype
		}).then(actions => {
			Object.keys(this.workflow_action_items).forEach((key) => {
				this.workflow_action_items[key].toggle(actions.includes(key));
			});
		});
	}

	get_actions_menu_items() {
		const doctype = this.doctype;
		const actions_menu_items = [];
		const bulk_operations = new BulkOperations({ doctype: this.doctype });

		const is_field_editable = (field_doc) => {
			return field_doc.fieldname && frappe.model.is_value_type(field_doc)
				&& field_doc.fieldtype !== 'Read Only' && !field_doc.hidden && !field_doc.read_only;
		};

		const has_editable_fields = (doctype) => {
			return frappe.meta.get_docfields(doctype).some(field_doc => is_field_editable(field_doc));
		};

		const has_submit_permission = (doctype) => {
			return frappe.perm.has_perm(doctype, 0, 'submit');
		};

		// utility
		const bulk_assignment = () => {
			return {
				label: __('Assign To'),
				action: () => bulk_operations.assign(this.get_checked_items(true), this.refresh),
				standard: true
			};
		};

		const bulk_assignment_rule = () => {
			return {
				label: __('Apply Assignment Rule'),
				action: () => bulk_operations.apply_assignment_rule(this.get_checked_items(true), this.refresh),
				standard: true
			};
		};

		const bulk_printing = () => {
			return {
				label: __('Print'),
				action: () => bulk_operations.print(this.get_checked_items()),
				standard: true
			};
		};

		const bulk_delete = () => {
			return {
				label: __('Delete'),
				action: () => {
					const docnames = this.get_checked_items(true).map(docname => docname.toString());
					frappe.confirm(__('Delete {0} items permanently?', [docnames.length]),
						() => bulk_operations.delete(docnames, this.refresh));
				},
				standard: true,
			};
		};

		const bulk_cancel = () => {
			return {
				label: __('Cancel'),
				action: () => {
					const docnames = this.get_checked_items(true);
					if (docnames.length > 0) {
						frappe.confirm(__('Cancel {0} documents?', [docnames.length]),
							() => bulk_operations.submit_or_cancel(docnames, 'cancel', this.refresh));
					}
				},
				standard: true
			};
		};

		const bulk_submit = () => {
			return {
				label: __('Submit'),
				action: () => {
					const docnames = this.get_checked_items(true);
					if (docnames.length > 0) {
						frappe.confirm(__('Submit {0} documents?', [docnames.length]),
							() => bulk_operations.submit_or_cancel(docnames, 'submit', this.refresh));
					}
				},
				standard: true
			};
		};

		const bulk_edit = () => {
			return {
				label: __('Edit'),
				action: () => {
					let field_mappings = {};

					frappe.meta.get_docfields(doctype).forEach(field_doc => {
						if (is_field_editable(field_doc)) {
							field_mappings[field_doc.label] = Object.assign({}, field_doc);
						}
					});

					const docnames = this.get_checked_items(true);

					bulk_operations.edit(docnames, field_mappings, this.refresh);
				},
				standard: true
			};
		};

		// bulk edit
		if (has_editable_fields(doctype)) {
			actions_menu_items.push(bulk_edit());
		}

		// bulk assignment
		actions_menu_items.push(bulk_assignment());

		actions_menu_items.push(bulk_assignment_rule());

		// bulk printing
		if (frappe.model.can_print(doctype)) {
			actions_menu_items.push(bulk_printing());
		}

		// bulk submit
		if (frappe.model.is_submittable(doctype) && has_submit_permission(doctype) && !(frappe.model.has_workflow(doctype))) {
			actions_menu_items.push(bulk_submit());
		}

		// bulk cancel
		if (frappe.model.can_cancel(doctype) && !(frappe.model.has_workflow(doctype))) {
			actions_menu_items.push(bulk_cancel());
		}

		// bulk delete
		if (frappe.model.can_delete(doctype)) {
			actions_menu_items.push(bulk_delete());
		}

		return actions_menu_items;
	}

	parse_filters_from_route_options() {
		const filters = [];

		for (let field in frappe.route_options) {

			let doctype = null;
			let value = frappe.route_options[field];

			let value_array;
			if ($.isArray(value) && value[0].startsWith('[') && value[0].endsWith(']')) {
				value_array = [];
				for(var i=0; i<value.length; i++) {
					value_array.push(JSON.parse(value[i]));
				}
			} else if (typeof value === 'string' && value.startsWith('[') && value.endsWith(']')) {
				value = JSON.parse(value);
			}

			// if `Child DocType.fieldname`
			if (field.includes('.')) {
				doctype = field.split('.')[0];
				field = field.split('.')[1];
			}

			// find the table in which the key exists
			// for example the filter could be {"item_code": "X"}
			// where item_code is in the child table.

			// we can search all tables for mapping the doctype
			if (!doctype) {
				doctype = frappe.meta.get_doctype_for_field(this.doctype, field);
			}

			if (doctype) {
				if (value_array) {
					for(var j=0; j<value_array.length; j++){
						if ($.isArray(value_array[j])) {
							filters.push([doctype, field, value_array[j][0], value_array[j][1]]);
						} else {
							filters.push([doctype, field, "=", value_array[j]]);
						}
					}
				} else if ($.isArray(value)) {
					filters.push([doctype, field, value[0], value[1]]);
				} else {
					filters.push([doctype, field, "=", value]);
				}
			}
		}

		return filters;
	}

	static trigger_list_update(data) {
		const doctype = data.doctype;
		if (!doctype) return;
		frappe.provide('frappe.views.trees');

		// refresh tree view
		if (frappe.views.trees[doctype]) {
			frappe.views.trees[doctype].tree.refresh();
			return;
		}

		// refresh list view
		const page_name = frappe.get_route_str();
		const list_view = frappe.views.list_view[page_name];
		list_view && list_view.on_update(data);
	}
};

$(document).on('save', (event, doc) => {
	frappe.views.ListView.trigger_list_update(doc);
});

frappe.get_list_view = (doctype) => {
	let route = `List/${doctype}/List`;
	return frappe.views.list_view[route];
};<|MERGE_RESOLUTION|>--- conflicted
+++ resolved
@@ -315,35 +315,7 @@
 		);
 
 		if (this.list_view_settings.fields) {
-<<<<<<< HEAD
-			let fields_order = [];
-			let fields = JSON.parse(this.list_view_settings.fields);
-			let is_status_field_set = false;
-
-			//title_field is fixed
-			fields_order.push(this.columns[0]);
-			this.columns.splice(0, 1);
-
-			for (let fld in fields) {
-				for (let col in this.columns) {
-					let field = fields[fld];
-					let column = this.columns[col];
-
-					if (column.type == "Status" && !is_status_field_set) {
-						fields_order.push(column);
-						is_status_field_set = true;
-						break;
-					} else if (column.type == "Field" && field.fieldname === column.df.fieldname) {
-						fields_order.push(column);
-						break;
-					}
-				}
-			}
-
-			this.columns = fields_order;
-=======
 			this.columns = this.reorder_listview_fields();
->>>>>>> c4320fb2
 		}
 
 		// limit max to 8 columns if no total_fields is set in List View Settings
@@ -359,9 +331,6 @@
 		}
 
 		this.columns = this.columns.slice(0, this.list_view_settings.total_fields || total_fields);
-<<<<<<< HEAD
-		console.log(this.columns);
-=======
 	}
 
 	reorder_listview_fields() {
@@ -388,7 +357,6 @@
 		}
 
 		return fields_order;
->>>>>>> c4320fb2
 	}
 
 	get_documentation_link() {
