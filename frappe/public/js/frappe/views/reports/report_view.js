/**
 * frappe.views.ReportView
 */
import DataTable from 'frappe-datatable';

frappe.provide('frappe.views');

frappe.views.ReportView = class ReportView extends frappe.views.ListView {
	get view_name() {
		return 'Report';
	}

	setup_defaults() {
		super.setup_defaults();
		this.page_title = __('Report:') + ' ' + this.page_title;
		this.menu_items = this.report_menu_items();

		const route = frappe.get_route();
		if (route.length === 4) {
			this.report_name = route[3];
		}

		this.add_totals_row = this.view_user_settings.add_totals_row || 0;

		if (this.report_name) {
			return this.get_report_doc()
				.then(doc => {
					this.report_doc = doc;
					this.report_doc.json = JSON.parse(this.report_doc.json);

					this.filters = this.report_doc.json.filters;
					this.order_by = this.report_doc.json.order_by;
					this.add_totals_row = this.report_doc.json.add_totals_row;
					this.page_title = this.report_name;
					this.page_length = this.report_doc.json.page_length || 20;
					this.order_by = this.report_doc.json.order_by || 'modified desc';
				});
		}
	}

	setup_view() {
		this.setup_columns();
		this.bind_charts_button();
	}

	setup_result_area() {
		super.setup_result_area();
		this.$datatable_wrapper = $('<div class="datatable-wrapper">');
		this.$charts_wrapper = $('<div class="charts-wrapper">');
		this.$result.append(this.$charts_wrapper);
		this.$result.append(this.$datatable_wrapper);
	}

	setup_paging_area() {
		super.setup_paging_area();
		const message = __('For comparison, use >5, <10 or =324. For ranges, use 5:10 (for values between 5 & 10).');
		this.$paging_area.find('.level-left').append(
			`<p class="text-muted text-medium margin-left">${message}</p>`
		)
	}

	setup_sort_selector() {
		this.sort_selector = new frappe.ui.SortSelector({
			parent: this.filter_area.$filter_list_wrapper,
			doctype: this.doctype,
			args: this.order_by,
			onchange: this.on_sort_change.bind(this)
		});

		//Setup groupby for reports
		this.group_by_control = new frappe.ui.GroupBy(this);
	}

	get_args() {
		const args = super.get_args();
		this.field_type = args.fields[0].substring(0,args.fields[0].indexOf('.'));
		if (this.group_by_control.aggregate_function && this.group_by_control.group_by && this.group_by_control.aggregate_on) {
			if(this.group_by_control.aggregate_function !== 'count') {
				args.fields.push(`${this.group_by_control.aggregate_function}(${this.group_by_control.aggregate_on}) as ${this.group_by_control.aggregate_on}`);
			}
		}

		return Object.assign(args, {
			with_comment_count: false,
			start: 0,
			page_length: null,
			group_by: this.group_by_control.group_by || null,
			order_by: this.group_by_control.order_by || null,
		});
	}

	before_refresh() {
		if (this.report_doc) {
			// don't parse frappe.route_options if this is a Custom Report
			return Promise.resolve();
		}
		return super.before_refresh();
	}

	after_render() {
		if (this.report_doc) {
			this.set_dirty_state_for_custom_report();
		} else {
			this.save_report_settings();
		}
	}

	set_dirty_state_for_custom_report() {
		let current_settings = {
			filters: this.filter_area.get(),
			fields: this.fields,
			order_by: this.sort_selector.get_sql_string(),
			add_totals_row: this.add_totals_row,
			page_length: this.page_length,
			column_widths: this.get_column_widths()
		}

		let report_settings = {
			filters: this.report_doc.json.filters,
			fields: this.report_doc.json.fields,
			order_by: this.report_doc.json.order_by,
			add_totals_row: this.report_doc.json.add_totals_row,
			page_length: this.report_doc.json.page_length,
			column_widths: this.report_doc.json.column_widths
		}

		if (!frappe.utils.deep_equal(current_settings, report_settings)) {
			this.page.set_indicator(__('Not Saved'), 'orange');
		} else {
			this.page.clear_indicator();
		}
	}

	save_report_settings() {
		frappe.model.user_settings.save(this.doctype, 'last_view', this.view_name);

		if (!this.report_name) {
			this.save_view_user_settings({
				fields: this.fields,
				filters: this.filter_area.get(),
				order_by: this.sort_selector.get_sql_string(),
				add_totals_row: this.add_totals_row
			});
		}
	}

	prepare_data(r) {
		let data = r.message || {};
		data = frappe.utils.dict(data.keys, data.values);

		if (this.start === 0) {
			this.data = data;
		} else {
			this.data = this.data.concat(data);
		}
	}

	render(force) {
		if (this.data.length === 0) return;
		this.render_count();
		this.setup_columns();

		if (this.chart) {
			this.refresh_charts();
		}
		if (this.datatable && !force) {
			this.datatable.refresh(this.get_data(this.data), this.columns);
			return;
		}
		this.setup_datatable(this.data);
	}

	render_count() {
		let $list_count = this.$paging_area.find('.list-count');
		if (!$list_count.length) {
			this.$paging_area.find('.btn-more').addClass('margin-left');
			$list_count = $('<span>')
				.addClass('text-muted text-medium list-count')
				.prependTo(this.$paging_area.find('.level-right'));
		}
		this.get_count_str()
			.then(str => {
				$list_count.text(str);
			});
	}

	on_update(data) {
		if (this.doctype === data.doctype && data.name) {
			// flash row when doc is updated by some other user
			const flash_row = data.user !== frappe.session.user;
			if (this.data.find(d => d.name === data.name)) {
				// update existing
				frappe.db.get_doc(data.doctype, data.name)
					.then(doc => this.update_row(doc, flash_row));
			} else {
				// refresh
				this.refresh();
			}
		}
	}

	update_row(doc, flash_row) {
		const to_refresh = [];

		this.data = this.data.map((d, i) => {
			if (d.name === doc.name) {
				for (let fieldname in d) {
					if (fieldname.includes(':')) {
						// child table field
						const [cdt, _field] = fieldname.split(':');
						const cdt_row = Object.keys(doc)
							.filter(key => Array.isArray(doc[key]) && doc[key][0].doctype === cdt)
							.map(key => doc[key])
							.map(a => a[0])
							.filter(cdoc => cdoc.name === d[cdt + ':name'])[0];
						if (cdt_row) {
							d[fieldname] = cdt_row[_field];
						}
					} else {
						d[fieldname] = doc[fieldname];
					}
				}
				to_refresh.push([d, i]);
			}
			return d;
		});

		// indicate row update
		const _flash_row = (rowIndex) => {
			if (!flash_row) return;
			const $row = this.$result.find(`.dt-row[data-row-index="${rowIndex}"]`);
			$row.addClass('row-update');
			setTimeout(() => $row.removeClass('row-update'), 500);
		};

		to_refresh.forEach(([data, rowIndex]) => {
			const new_row = this.build_row(data);
			this.datatable.refreshRow(new_row, rowIndex);
			_flash_row(rowIndex);
		});
	}

	setup_datatable(values) {
		this.$datatable_wrapper.empty();
		this.datatable = new DataTable(this.$datatable_wrapper[0], {
			columns: this.columns,
			data: this.get_data(values),
			getEditor: this.get_editing_object.bind(this),
			checkboxColumn: true,
			inlineFilters: true,
			cellHeight: 35,
			events: {
				onRemoveColumn: (column) => {
					this.remove_column_from_datatable(column);
				},
				onSwitchColumn: (column1, column2) => {
					this.switch_column(column1, column2);
				},
				onCheckRow: () => {
					const checked_items = this.get_checked_items();
					this.toggle_actions_menu_button(checked_items.length > 0);
				}
			},
			hooks: {
				columnTotal: frappe.utils.report_column_total
			},
			headerDropdown: [{
				label: __('Add Column'),
				action: (datatabe_col) => {
					let columns_in_picker = [];
					const columns = this.get_columns_for_picker();

					columns_in_picker = columns[this.doctype]
						.filter(df => !this.is_column_added(df))
						.map(df => ({
							label: __(df.label),
							value: df.fieldname
						}));

					delete columns[this.doctype];

					for (let cdt in columns) {
						columns[cdt]
							.filter(df => !this.is_column_added(df))
							.map(df => ({
								label: __(df.label) + ` (${cdt})`,
								value: df.fieldname + ',' + cdt
							}))
							.forEach(df => columns_in_picker.push(df));
					}

					const d = new frappe.ui.Dialog({
						title: __('Add Column'),
						fields: [
							{
								label: __('Select Column'),
								fieldname: 'column',
								fieldtype: 'Autocomplete',
								options: columns_in_picker
							},
							{
								label: __('Insert Column Before {0}', [datatabe_col.docfield.label.bold()]),
								fieldname: 'insert_before',
								fieldtype: 'Check'
							}
						],
						primary_action: ({ column, insert_before }) => {
							if (!columns_in_picker.map(col => col.value).includes(column)) {
								frappe.show_alert(__('Invalid column'));
								d.hide();
								return;
							}

							let doctype = this.doctype;
							if (column.includes(',')) {
								[column, doctype] = column.split(',');
							}


							let index = datatabe_col.colIndex;
							if (insert_before) {
								index = index - 1;
							}

							this.add_column_to_datatable(column, doctype, index);
							d.hide();
						}
					});

					d.show();
				}
			}]
		});
	}

	bind_charts_button() {
		this.list_sidebar.sidebar.find('.charts-menu').removeClass('hide');
		this.list_sidebar.sidebar.on('click', '.toggle-charts', (e) => {
			e.preventDefault();
			this.toggle_charts();
		});
		this.list_sidebar.sidebar.on('click', '.configure-charts', (e) => {
			e.preventDefault();
			this.get_chart_data().then(() => this.refresh_charts());
		});
		this.refresh_charts_sidebar_button();
	}

	refresh_charts_sidebar_button() {
		// show configure charts button if charts is shown
		const $configure_btn = this.list_sidebar.sidebar.find('.configure-charts');
		const charts_visible = this.chart && !this.$charts_wrapper.hasClass('hidden');

		if (charts_visible) {
			$configure_btn.removeClass('hidden');
		} else {
			$configure_btn.addClass('hidden');
		}
	}

	toggle_charts() {
		if (!this.chart) {
			this.setup_charts();
			return;
		}
		this.$charts_wrapper.toggleClass('hidden');

		if (!this.$charts_wrapper.hasClass('hidden')) {
			this.chart.refresh();
		}

		this.refresh_charts_sidebar_button();
	}

	setup_charts() {
		this.get_chart_data()
			.then(args => {
				let data = {
					labels: args.labels,
					datasets: args.datasets
				};

				this.last_chart_type = args.chart_type;

				const get_df = (field) => frappe.meta.get_docfield(this.doctype, field);
				const get_doc = (value, field) => this.data.find(d => d[field] === value);

				this.chart = new Chart(this.$charts_wrapper[0], {
					title: __("{0} Chart", [this.doctype]),
					data: data,
					type: args.chart_type,
					height: 150,
					colors: ['violet', 'light-blue', 'orange', 'red'],

					format_tooltip_x: value => value.doc.name,
					format_tooltip_y:
						value => frappe.format(value, get_df(value.field), { always_show_decimals: true, inline: true }, get_doc(value.doc))
				});

				this.refresh_charts_sidebar_button();
			});
	}

	refresh_charts() {
		if (!this.chart) return;
		const { x_field, y_fields, chart_type } = this.chart_args;
		const args = this.get_chart_args(x_field, y_fields, chart_type);
		this.chart.update_values(args.datasets, args.labels);
		this.chart.refresh();

		if (args.chart_type !== this.last_chart_type) {
			this.chart.get_different_chart(args.chart_type);
		}
	}

	get_chart_data() {
		return new Promise(resolve => {
			const cur_list_fields = this.fields.map(f => f[0]);
			const x_fields = this.meta.fields.filter(df =>
				!df.hidden && cur_list_fields.includes(df.fieldname)
			).map(df => df.fieldname);
			const y_fields = this.meta.fields.filter(df =>
				!df.hidden && frappe.model.is_numeric_field(df)
				&& cur_list_fields.includes(df.fieldname)
			).map(df => df.fieldname);

			const defaults = this.chart_args || {};

			const dialog = new frappe.ui.Dialog({
				title: __('Configure Chart'),
				fields: [
					{
						label: __('X Axis Field'),
						fieldtype: 'Autocomplete',
						fieldname: 'x_axis',
						options: x_fields,
						default: defaults.x_field
					},
					{
						label: __('Y Axis Fields'),
						fieldtype: 'MultiSelect',
						fieldname: 'y_axes',
						options: y_fields,
						description: __('Showing only Numeric fields from Report'),
						default: defaults.y_fields
					},
					{
						label: __('Chart Type'),
						fieldtype: 'Select',
						options: ['Bar', 'Line', 'Pie', 'Percentage'],
						fieldname: 'chart_type',
						default: toTitle(defaults.chart_type || 'Bar')
					}
				],
				primary_action: ({ x_axis, y_axes, chart_type }) => {
					y_axes = y_axes.split(',').map(d => d.trim()).filter(Boolean);

					if (!(
						y_axes.every(d => y_fields.includes(d))
						&& x_fields.includes(x_axis)
					)) return;

					const args = this.get_chart_args(x_axis, y_axes, chart_type);
					this.chart_args = args;
					resolve(args);
					dialog.hide();
				}
			});

			dialog.show();
		});
	}

	get_chart_args(x_axis, y_axes, chart_type) {
		const labels = this.data.map(d => {
			// HACK: labels need strings,
			// so we return objects that
			// look like strings and also
			// monkey patch the doc
			// javascript is awesome

			// O.o

			return {
				doc: d,
				toString() {
					return d[x_axis];
				},
				slice: String.prototype.slice
			};
		});

		return {
			chart_type: chart_type.toLowerCase(),
			x_field: x_axis,
			y_fields: y_axes,
			labels: labels,
			datasets: y_axes.map(y_axis => ({
				name: frappe.meta.get_docfield(this.doctype, y_axis).label,
				values: this.data.map(d => ({
					doc: d,
					field: y_axis,
					toString() {
						return d[y_axis];
					},
					slice: String.prototype.slice
				}))
			}))
		};
	}

	get_editing_object(colIndex, rowIndex, value, parent) {
		const control = this.render_editing_input(colIndex, value, parent);
		if (!control) return false;

		control.df.change = () => control.set_focus();

		return {
			initValue: (value) => {
				return control.set_value(value);
			},
			setValue: (value) => {
				const cell = this.datatable.getCell(colIndex, rowIndex);
				let fieldname = this.datatable.getColumn(colIndex).docfield.fieldname;
				let docname = cell.name;
				let doctype = cell.doctype;

				control.set_value(value);
				return this.set_control_value(doctype, docname, fieldname, value)
					.then((updated_doc) => {
						const _data = this.data.find(d => d.name === updated_doc.name);
						for (let field in _data) {
							_data[field] = updated_doc[field];
						}
					})
					.then(() => this.refresh_charts());
			},
			getValue: () => {
				return control.get_value();
			}
		};
	}

	set_control_value(doctype, docname, fieldname, value) {
		this.last_updated_doc = docname;
		return new Promise((resolve, reject) => {
			frappe.db.set_value(doctype, docname, {[fieldname]: value})
				.then(r => {
					if (r.message) {
						resolve(r.message);
					} else {
						reject();
					}
				})
				.fail(reject);
		});
	}

	render_editing_input(colIndex, value, parent) {
		const col = this.datatable.getColumn(colIndex);
		let control = null;

		if (col.docfield.fieldtype === 'Text Editor') {
			const d = new frappe.ui.Dialog({
				title: __('Edit {0}', [col.docfield.label]),
				fields: [col.docfield],
				primary_action: () => {
					this.datatable.cellmanager.submitEditing();
					this.datatable.cellmanager.deactivateEditing();
					d.hide();
				}
			});
			d.show();
			control = d.fields_dict[col.docfield.fieldname];
		} else {
			// make control
			control = frappe.ui.form.make_control({
				df: col.docfield,
				parent: parent,
				render_input: true
			});
			control.set_value(value);
			control.toggle_label(false);
			control.toggle_description(false);
		}

		return control;
	}

	is_editable(df, data) {
		if (!df || data.docstatus !== 0) return false;
		const is_standard_field = frappe.model.std_fields_list.includes(df.fieldname);
		const can_edit = !(
			is_standard_field
			|| df.read_only
			|| df.hidden
			|| !frappe.model.can_write(this.doctype)
		);
		return can_edit;
	}

	get_data(values) {
		return this.build_rows(values);
	}

	set_fields() {
		if (this.report_name && this.report_doc.json.fields) {
			this.fields = this.report_doc.json.fields.slice();
			return;
		} else if (this.view_user_settings.fields) {
			// get from user_settings
			this.fields = this.view_user_settings.fields;
			return;
		}

		// get fields from meta
		this.fields = [];
		const add_field = f => this._add_field(f);

		// default fields
		[
			'name', 'docstatus',
			this.meta.title_field,
			this.meta.image_field
		].map(add_field);

		// fields in_list_view or in_standard_filter
		const fields = this.meta.fields.filter(df => {
			return (df.in_list_view || df.in_standard_filter)
				&& frappe.perm.has_perm(this.doctype, df.permlevel, 'read')
				&& frappe.model.is_value_type(df.fieldtype)
				&& !df.report_hide;
		});

		fields.map(add_field);

		// currency fields
		fields.filter(
			df => df.fieldtype === 'Currency' && df.options
		).map(df => {
			if (df.options.includes(':')) {
				add_field(df.options.split(':')[1]);
			} else {
				add_field(df.options);
			}
		});

		// fields in listview_settings
		(this.settings.add_fields || []).map(add_field);
	}

	build_fields() {
		this.fields.push(['docstatus', this.doctype]);
		super.build_fields();
	}

	get_fields() {
		let fields = this.fields.map(f => {
			let column_name = frappe.model.get_full_column_name(f[0], f[1]);
			if (f[1] !== this.doctype) {
				// child table field
				column_name = column_name + ' as ' + `'${f[1]}:${f[0]}'`;
			}
			return column_name;
		});
		const cdt_name_fields =
			this.get_unique_cdt_in_view()
				.map(cdt => frappe.model.get_full_column_name('name', cdt) + ' as ' + `'${cdt}:name'`);
		fields = fields.concat(cdt_name_fields);

		return fields;
	}

	get_unique_cdt_in_view() {
		return this.fields
			.filter(f => f[1] !== this.doctype)
			.map(f => f[1])
			.uniqBy(d => d);
	}

	add_column_to_datatable(fieldname, doctype, col_index) {
		const field = [fieldname, doctype];
		this.fields.splice(col_index, 0, field);

		this.add_currency_column(fieldname, doctype, col_index);

		this.build_fields();
		this.setup_columns();

		if (this.datatable) this.datatable.destroy();
		this.datatable = null;
		this.refresh();
	}

	add_currency_column(fieldname, doctype, col_index) {
		// Adds dependent currency field if required
		const df = frappe.meta.get_docfield(doctype, fieldname);
		if (df && df.fieldtype === 'Currency' && df.options &&
			!df.options.includes(':') && frappe.meta.has_field(doctype, df.options)
		) {
			const field = [df.options, doctype];
			if (col_index === undefined) {
				this.fields.push(field);
			} else {
				this.fields.splice(col_index, 0, field);
			}
			frappe.show_alert(__('Also adding the dependent currency field {0}', [field[0].bold()]));
		}
	}

	remove_column_from_datatable(column) {
		const index = this.fields.findIndex(f => column.field === f[0]);
		if (index === -1) return;
		const field = this.fields[index];
		if (field[0] === 'name' && this.group_by === null) {
			this.refresh();
			frappe.throw(__('Cannot remove ID field'));
		}
		this.fields.splice(index, 1);
		this.build_fields();
		this.setup_columns();
		this.refresh();
	}

	switch_column(col1, col2) {
		const index1 = this.fields.findIndex(f => col1.field === f[0]);
		const index2 = this.fields.findIndex(f => col2.field === f[0]);
		const _fields = this.fields.slice();

		let temp = _fields[index1];
		_fields[index1] = _fields[index2];
		_fields[index2] = temp;

		this.fields = _fields;
		this.build_fields();
		this.setup_columns();
		this.refresh();
	}

	get_columns_for_picker() {
		let out = {};

		const standard_fields_filter = df =>
			!in_list(frappe.model.no_value_type, df.fieldtype) &&
			!df.report_hide && df.fieldname !== 'naming_series' &&
			!df.hidden;

		let doctype_fields = frappe.meta.get_docfields(this.doctype).filter(standard_fields_filter);

		doctype_fields = [{
			label: __('ID'),
			fieldname: 'name',
			fieldtype: 'Data'
		}].concat(doctype_fields, frappe.model.std_fields);

		out[this.doctype] = doctype_fields;

		const table_fields = frappe.meta.get_table_fields(this.doctype)
			.filter(df => !df.hidden);

		table_fields.forEach(df => {
			const cdt = df.options;
			const child_table_fields = frappe.meta.get_docfields(cdt).filter(standard_fields_filter);

			out[cdt] = child_table_fields;
		});

		return out;
	}

	get_dialog_fields() {
		const dialog_fields = [];
		const columns = this.get_columns_for_picker();

		dialog_fields.push({
			label: __(this.doctype),
			fieldname: this.doctype,
			fieldtype: 'MultiCheck',
			columns: 2,
			options: columns[this.doctype]
				.map(df => ({
					label: __(df.label),
					value: df.fieldname,
					checked: this.fields.find(f => f[0] === df.fieldname)
				}))
		});

		delete columns[this.doctype];

		const table_fields = frappe.meta.get_table_fields(this.doctype)
			.filter(df => !df.hidden);

		table_fields.forEach(df => {
			const cdt = df.options;

			dialog_fields.push({
				label: __(df.label) + ` (${__(cdt)})`,
				fieldname: df.options,
				fieldtype: 'MultiCheck',
				columns: 2,
				options: columns[cdt]
					.map(df => ({
						label: __(df.label),
						value: df.fieldname,
						checked: this.fields.find(f => f[0] === df.fieldname && f[1] === cdt)
					}))
			});
		});

		return dialog_fields;
	}

	is_column_added(df) {
		return Boolean(
			this.fields.find(f => f[0] === df.fieldname && df.parent === f[1])
		);
	}

	setup_columns() {
		const hide_columns = ['docstatus'];
		const fields = this.fields.filter(f => !hide_columns.includes(f[0]));
		this.columns = fields.map(f => this.build_column(f)).filter(Boolean);
	}

	build_column(c) {

		let [fieldname, doctype] = c;
		let docfield = frappe.meta.docfield_map[doctype || this.doctype][fieldname];

		// brackets are not allowed in fieldnames, if there is a bracket, its a function
		if (fieldname.includes('(')) {
			if (fieldname.includes(' AS ')) {
				fieldname = fieldname.split(' AS ').slice(-1)[0];
			} else if (fieldname.includes(' as ')) {
				fieldname = fieldname.split(' as ').slice(-1)[0];
			}
		}
		if (!docfield) {
			docfield = frappe.model.get_std_field(fieldname, true);

			if (docfield) {
				if(!docfield.label) {
					docfield.label = toTitle(fieldname);
					if(docfield.label.includes('_')) {
						docfield.label = docfield.label.replace('_',' ');
					}
				}
				docfield.parent = this.doctype;
				if (fieldname == "name") {
					docfield.options = this.doctype;
				}
			}
		}
		if (!docfield) return;

		let title = __(docfield ? docfield.label : toTitle(fieldname));
		if (doctype !== this.doctype) {
			title += ` (${__(doctype)})`;
		}

		const editable = frappe.model.is_non_std_field(fieldname) && !docfield.read_only;

		const align = (() => {
			const is_numeric = frappe.model.is_numeric_field(docfield);
			if (is_numeric) {
				return 'right';
			}
			return docfield.fieldtype === 'Date' ? 'right' : 'left';
		})();
<<<<<<< HEAD
		const width = (docfield ? cint(docfield.width) : null) || null;
=======
>>>>>>> 548f55f2

		// child table column
		const id = doctype !== this.doctype ? `${doctype}:${fieldname}` : fieldname;

		let width = (docfield ? cint(docfield.width) : null) || null;
		if (this.report_doc) {
			// load the user saved column width
			let saved_column_widths = this.report_doc.json.column_widths || {};
			width = saved_column_widths[id] || width;
		}

		let compareFn = null;
		if (docfield.fieldtype === 'Date') {
			compareFn = (cell, keyword) => {
				if (!cell.content) return null;
				if (keyword.length !== 'YYYY-MM-DD'.length) return null;

				const keywordValue = frappe.datetime.user_to_obj(keyword);
				const cellValue = frappe.datetime.str_to_obj(cell.content);
				return [+cellValue, +keywordValue];
			}
		}


		return {
			id: id,
			field: fieldname,
			name: title,
			content: title,
			docfield,
			width,
			editable,
			align,
			compareValue: compareFn,
			format: (value, row, column, data) => {
				let doc = null;
				if (Array.isArray(row)) {
					doc = row.reduce((acc, curr) => {
						if (!curr.column.docfield) return acc;
						acc[curr.column.docfield.fieldname] = curr.content;
						return acc;
					}, {});
				} else {
					doc = row;
				}

				return frappe.format(value, column.docfield, { always_show_decimals: true }, doc);
			}
		};
	}

	build_rows(data) {
		const out = data.map(d => this.build_row(d));

		if (this.add_totals_row) {
			const totals = this.get_columns_totals(data);
			const totals_row = this.columns.map((col, i) => {
				return {
					name: __('Totals Row'),
					content: totals[col.id],
					format: value => {
						return frappe.format(value, col.docfield, { always_show_decimals: true });
					}
				}
			})

			totals_row[0].content = __('Totals').bold();
			out.push(totals_row);
		}

		return out;
	}

	build_row(d) {
		return this.columns.map(col => {
			if (col.docfield.parent !== this.doctype) {
				// child table field
				const cdt_field = f => `${col.docfield.parent}:${f}`;
				const name = d[cdt_field('name')];

				return {
					name: name,
					doctype: col.docfield.parent,
					content: d[cdt_field(col.field)],
					editable: Boolean(name && this.is_editable(col.docfield, d)),
					format: value => {
						return frappe.format(value, col.docfield, { always_show_decimals: true });
					}
				};
			}

			if (col.field in d) {
				const value = d[col.field];
				return {
					name: d.name,
					doctype: col.docfield.parent,
					content: value,
					editable: this.is_editable(col.docfield, d)
				};
			}
			return {
				content: ''
			};
		});
	}

	get_checked_items(only_docnames) {
		const indexes = this.datatable.rowmanager.getCheckedRows();
		const items = indexes.filter(i => i != undefined)
			.map(i => this.data[i]);

		if (only_docnames) {
			return items.map(d => d.name);
		}

		return items;
	}

	save_report(save_type) {
		const _save_report = (name) => {
			// callback
			const report_settings = {
				filters: this.filter_area.get(),
				fields: this.fields,
				order_by: this.sort_selector.get_sql_string(),
				add_totals_row: this.add_totals_row,
				page_length: this.page_length,
				column_widths: this.get_column_widths()
			}

			return frappe.call({
				method: 'frappe.desk.reportview.save_report',
				args: {
					name: name,
					doctype: this.doctype,
					json: JSON.stringify(report_settings)
				},
				callback:(r) => {
					if(r.exc) {
						frappe.msgprint(__("Report was not saved (there were errors)"));
						return;
					}
					if(r.message != this.report_name) {
						// Rerender the reports dropdown,
						// so that this report is included in the dropdown as well.
						frappe.boot.user.all_reports[r.message] = {
							ref_doctype: "Item",
							report_type: "Report Builder",
							title: r.message,
						};
						this.list_sidebar.setup_reports();
						frappe.set_route('List', this.doctype, 'Report', r.message);
						return;
					}

					// update state
					this.report_doc.json = report_settings;
					this.set_dirty_state_for_custom_report();
				}
			});

		};

		if(this.report_name && save_type == "save") {
			_save_report(this.report_name);
		} else {
			frappe.prompt({fieldname: 'name', label: __('New Report name'), reqd: 1, fieldtype: 'Data'}, (data) => {
				_save_report(data.name);
			}, __('Save As'));
		}
	}

	get_column_widths() {
		if (this.datatable) {
			return this.datatable
				.datamanager
				.getColumns(true)
				.reduce((acc, curr) => {
					acc[curr.id] = parseInt(curr.width);
					return acc;
				}, {});
		}

		return {};
	}

	get_report_doc() {
		return new Promise(resolve => {
			frappe.model.with_doc('Report', this.report_name, () => {
				resolve(frappe.get_doc('Report', this.report_name));
			});
		});
	}

	get_filters_html_for_print() {
		const filters = this.filter_area.get();

		return filters.map(f => {
			const [doctype, fieldname, condition, value] = f;
			if (condition !== '=') return '';

			const label = frappe.meta.get_label(doctype, fieldname);
			return `<h6>${__(label)}: ${value}</h6>`;
		}).join('');
	}

	get_columns_totals(data) {
		if (!this.add_totals_row) {
			return [];
		}

		const row_totals = {};

		this.columns.forEach((col, i) => {
			const totals = data.reduce((totals, d) => {
				if (col.id in d && frappe.model.is_numeric_field(col.docfield)) {
					totals += flt(d[col.id]);
					return totals;
				}
			}, 0);

			row_totals[col.id] = totals;
		});

		return row_totals;
	}

	report_menu_items() {
		let items = [
			{
				label: __('Show Totals'),
				action: () => {
					this.add_totals_row = !this.add_totals_row;
					this.save_view_user_settings({ add_totals_row: this.add_totals_row });
					this.datatable.refresh(this.get_data(this.data));
				}
			},
			{
				label: __('Print'),
				action: () => {
					// prepare rows in their current state, sorted and filtered
					const rows_in_order = this.datatable.datamanager.rowViewOrder.map(index => {
						if (this.datatable.bodyRenderer.visibleRowIndices.includes(index)) {
							return this.data[index];
						}
					}).filter(Boolean);

					if (this.add_totals_row) {
						const total_data = this.get_columns_totals(this.data);

						total_data['name'] = __('Totals').bold();
						rows_in_order.push(total_data);
					}

					frappe.ui.get_print_settings(false, (print_settings) => {
						var title =  __(this.doctype);
						frappe.render_grid({
							title: title,
							subtitle: this.get_filters_html_for_print(),
							print_settings: print_settings,
							columns: this.columns,
							data: rows_in_order
						});
					});
				}
			},
			{
				label: __('Toggle Chart'),
				action: () => this.toggle_charts()
			},
			{
				label: __('Toggle Sidebar'),
				action: () => this.toggle_side_bar()
			},
			{
				label: __('Pick Columns'),
				action: () => {
					const d = new frappe.ui.Dialog({
						title: __('Pick Columns'),
						fields: this.get_dialog_fields(),
						primary_action: (values) => {
							// doctype fields
							let fields = values[this.doctype].map(f => [f, this.doctype]);
							delete values[this.doctype];

							// child table fields
							for (let cdt in values) {
								fields = fields.concat(values[cdt].map(f => [f, cdt]));
							}

							// always keep name (ID) column
							this.fields = [["name", this.doctype], ...fields];

							this.fields.map(f => this.add_currency_column(f[0], f[1]));

							this.build_fields();
							this.setup_columns();

							this.datatable.destroy();
							this.datatable = null;
							this.refresh();

							d.hide();
						}
					});

					d.show();
				}
			}
		];

		if (frappe.model.can_export(this.doctype)) {
			items.push({
				label: __('Export'),
				action: () => {
					const args = this.get_args();
					const selected_items = this.get_checked_items(true);

					const d = new frappe.ui.Dialog({
						title: __("Export Report: {0}",[__(this.doctype)]),
						fields: [
							{
								fieldtype: 'Select',
								label: __('Select File Type'),
								fieldname:'file_format_type',
								options: ['Excel', 'CSV'],
								default: 'Excel'
							},
							{
								fieldtype: 'Check',
								fieldname: 'export_all_rows',
								label: __('Export All {0} rows?', [(this.total_count + "").bold()])
							}
						],
						primary_action_label: __('Download'),
						primary_action: (data) => {
							args.cmd = 'frappe.desk.reportview.export_query';
							args.file_format_type = data.file_format_type;

							if(this.add_totals_row) {
								args.add_totals_row = 1;
							}

							if(selected_items.length > 0) {
								args.selected_items = selected_items;
							}

							if (!data.export_all_rows) {
								args.start = 0;
								args.page_length = this.data.length;
							} else {
								delete args.start;
								delete args.page_length;
							}

							open_url_post(frappe.request.url, args);

							d.hide();
						},
					});

					d.show();
				}
			});
		}

		items.push({
			label: __("Setup Auto Email"),
			action: () => {
				if(this.report_name) {
					frappe.set_route('List', 'Auto Email Report', {'report' : this.report_name});
				} else {
					frappe.msgprint(__('Please save the report first'));
				}
			}
		});

		// save buttons
		if(frappe.user.is_report_manager()) {
			items = items.concat([
				{ label: __('Save'), action: () => this.save_report('save') },
				{ label: __('Save As'), action: () => this.save_report('save_as') }
			]);
		}

		// user permissions
		if(this.report_name && frappe.model.can_set_user_permissions("Report")) {
			items.push({
				label: __("User Permissions"),
				action: () => {
					const args = {
						doctype: "Report",
						name: this.report_name
					};
					frappe.set_route('List', 'User Permission', args);
				}
			});
		}

		return items.map(i => Object.assign(i, { standard: true }));
	}

};<|MERGE_RESOLUTION|>--- conflicted
+++ resolved
@@ -867,10 +867,6 @@
 			}
 			return docfield.fieldtype === 'Date' ? 'right' : 'left';
 		})();
-<<<<<<< HEAD
-		const width = (docfield ? cint(docfield.width) : null) || null;
-=======
->>>>>>> 548f55f2
 
 		// child table column
 		const id = doctype !== this.doctype ? `${doctype}:${fieldname}` : fieldname;
