frappe.provide('frappe.widget.utils');

function generate_grid(data) {
	function add(a, b) {
		return a + b;
	}

	const grid_max_cols = 6

	// Split the data into multiple arrays
	// Each array will contain grid elements of one row
	let processed = []
	let temp = []
	let init = 0
	data.forEach((data) => {
		init = init + data.columns;
		if (init > grid_max_cols) {
			init = data.columns
			processed.push(temp)
			temp = []
		}
		temp.push(data)
	})

	processed.push(temp)

	let grid_template = [];

	processed.forEach((data, index) => {
		let aa = data.map(dd => {
			return Array.apply(null, Array(dd.columns)).map(String.prototype.valueOf, dd.name)
		}).flat()

		if (aa.length < grid_max_cols) {
			let diff = grid_max_cols - aa.length;
			for (let ii = 0; ii < diff; ii++) {
				aa.push(`grid-${index}-${ii}`)
			}
		}

		grid_template.push(aa.join(" "))
	})
	let grid_template_area = ""

	grid_template.forEach(temp => {
		grid_template_area += `"${temp}" `
	})

	return grid_template_area
}

frappe.widget.utils = {
	build_summary_item: function(summary) {
		let df = { fieldtype: summary.datatype };
		let doc = null;

		if (summary.datatype == "Currency") {
			df.options = "currency";
			doc = { currency: summary.currency };
		}

		let value = frappe.format(summary.value, df, null, doc);
		let indicator = summary.indicator
			? `indicator ${summary.indicator.toLowerCase()}`
			: "";

		return $(
			`<div class="summary-item"><span class="summary-label small text-muted ${indicator}">${
				summary.label
			}</span><h1 class="summary-value">${value}</h1></div>`
		);
	},
};

<<<<<<< HEAD
=======
function shorten_number(number, country) {
	country = (country == 'India') ? country : '';
	const number_system = get_number_system(country);
	let x = Math.abs(Math.round(number));
	for (const map of number_system) {
		const condition = map.condition ? map.condition(x) : x >= map.divisor;
		if (condition) {
			return (number/map.divisor).toFixed(2) + ' ' + map.symbol;
		}
	}
	return number.toFixed(2);
}

function get_number_system(country) {
	let number_system_map = {
		'India':
			[{
				divisor: 1.0e+7,
				symbol: 'Cr'
			},
			{
				divisor: 1.0e+5,
				symbol: 'Lakh'
			}],
		'':
			[{
				divisor: 1.0e+12,
				symbol: 'T'
			},
			{
				divisor: 1.0e+9,
				symbol: 'B'
			},
			{
				divisor: 1.0e+6,
				symbol: 'M'
			},
			{
				divisor: 1.0e+3,
				symbol: 'K',
				condition: (num) => num.toFixed().length > 5
			}]
	};
	return number_system_map[country];
}
>>>>>>> 9571fb02

export { generate_grid };<|MERGE_RESOLUTION|>--- conflicted
+++ resolved
@@ -72,53 +72,4 @@
 	},
 };
 
-<<<<<<< HEAD
-=======
-function shorten_number(number, country) {
-	country = (country == 'India') ? country : '';
-	const number_system = get_number_system(country);
-	let x = Math.abs(Math.round(number));
-	for (const map of number_system) {
-		const condition = map.condition ? map.condition(x) : x >= map.divisor;
-		if (condition) {
-			return (number/map.divisor).toFixed(2) + ' ' + map.symbol;
-		}
-	}
-	return number.toFixed(2);
-}
-
-function get_number_system(country) {
-	let number_system_map = {
-		'India':
-			[{
-				divisor: 1.0e+7,
-				symbol: 'Cr'
-			},
-			{
-				divisor: 1.0e+5,
-				symbol: 'Lakh'
-			}],
-		'':
-			[{
-				divisor: 1.0e+12,
-				symbol: 'T'
-			},
-			{
-				divisor: 1.0e+9,
-				symbol: 'B'
-			},
-			{
-				divisor: 1.0e+6,
-				symbol: 'M'
-			},
-			{
-				divisor: 1.0e+3,
-				symbol: 'K',
-				condition: (num) => num.toFixed().length > 5
-			}]
-	};
-	return number_system_map[country];
-}
->>>>>>> 9571fb02
-
 export { generate_grid };