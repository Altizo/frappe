--- conflicted
+++ resolved
@@ -470,14 +470,11 @@
 			docname: value,
 			fields: columns_to_fetch,
 		}).then((response) => {
-<<<<<<< HEAD
-=======
 			if (!response || !response.name) return null;
->>>>>>> 89648a5c
 			if (!docname || !columns_to_fetch.length) return response.name;
 
 			for (const [target_field, source_field] of Object.entries(fetch_map)) {
-				if(value) field_value = response[source_field];
+				if (value) field_value = response[source_field];
 				
 				frappe.model.set_value(
 					df.parent,
