--- conflicted
+++ resolved
@@ -98,11 +98,7 @@
 	text-align: right;
 }
 
-<<<<<<< HEAD
-.grid-row .grid-row-check {
-=======
 html.chrome .grid-row .grid-row-check {
->>>>>>> 5eebf3c2
 	margin-top: 12px;
 }
 
