# Copyright (c) 2015, Frappe Technologies Pvt. Ltd. and Contributors
# MIT License. See license.txt

from __future__ import unicode_literals

import frappe
from frappe import _
import frappe.permissions
import re, csv, os
from frappe.utils.csvutils import UnicodeWriter
from frappe.utils import cstr, formatdate, format_datetime, parse_json, cint, format_duration
from frappe.core.doctype.data_import_legacy.importer import get_data_keys
from six import string_types
from frappe.core.doctype.access_log.access_log import make_access_log

reflags = {
	"I":re.I,
	"L":re.L,
	"M":re.M,
	"U":re.U,
	"S":re.S,
	"X":re.X,
	"D": re.DEBUG
}

@frappe.whitelist()
def export_data(doctype=None, parent_doctype=None, all_doctypes=True, with_data=False,
		select_columns=None, file_type='CSV', template=False, filters=None):
	_doctype = doctype
	if isinstance(_doctype, list):
		_doctype = _doctype[0]
	make_access_log(doctype=_doctype, file_type=file_type, columns=select_columns, filters=filters, method=parent_doctype)
	exporter = DataExporter(doctype=doctype, parent_doctype=parent_doctype, all_doctypes=all_doctypes, with_data=with_data,
		select_columns=select_columns, file_type=file_type, template=template, filters=filters)
	exporter.build_response()

class DataExporter:
	def __init__(self, doctype=None, parent_doctype=None, all_doctypes=True, with_data=False,
		select_columns=None, file_type='CSV', template=False, filters=None):
		self.doctype = doctype
		self.parent_doctype = parent_doctype
		self.all_doctypes = all_doctypes
		self.with_data = cint(with_data)
		self.select_columns = select_columns
		self.file_type = file_type
		self.template = template
		self.filters = filters
		self.data_keys = get_data_keys()

		self.prepare_args()

	def prepare_args(self):
		if self.select_columns:
			self.select_columns = parse_json(self.select_columns)
		if self.filters:
			self.filters = parse_json(self.filters)

		self.docs_to_export = {}
		if self.doctype:
			if isinstance(self.doctype, string_types):
				self.doctype = [self.doctype]

			if len(self.doctype) > 1:
				self.docs_to_export = self.doctype[1]
			self.doctype = self.doctype[0]

		if not self.parent_doctype:
			self.parent_doctype = self.doctype

		self.column_start_end = {}

		if self.all_doctypes:
			self.child_doctypes = []
			for df in frappe.get_meta(self.doctype).get_table_fields():
				self.child_doctypes.append(dict(doctype=df.options, parentfield=df.fieldname))

	def build_response(self):
		self.writer = UnicodeWriter()
		self.name_field = 'parent' if self.parent_doctype != self.doctype else 'name'

		if self.template:
			self.add_main_header()

		self.writer.writerow([''])
		self.tablerow = [self.data_keys.doctype]
		self.labelrow = [_("Column Labels:")]
		self.fieldrow = [self.data_keys.columns]
		self.mandatoryrow = [_("Mandatory:")]
		self.typerow = [_('Type:')]
		self.inforow = [_('Info:')]
		self.columns = []

		self.build_field_columns(self.doctype)

		if self.all_doctypes:
			for d in self.child_doctypes:
				self.append_empty_field_column()
				if (self.select_columns and self.select_columns.get(d['doctype'], None)) or not self.select_columns:
					# if atleast one column is selected for this doctype
					self.build_field_columns(d['doctype'], d['parentfield'])

		self.add_field_headings()
		self.add_data()
		if self.with_data and not self.data:
			frappe.respond_as_web_page(_('No Data'), _('There is no data to be exported'), indicator_color='orange')

		if self.file_type == 'Excel':
			self.build_response_as_excel()
		else:
			# write out response as a type csv
			frappe.response['result'] = cstr(self.writer.getvalue())
			frappe.response['type'] = 'csv'
			frappe.response['doctype'] = self.doctype

	def add_main_header(self):
		self.writer.writerow([_('Data Import Template')])
		self.writer.writerow([self.data_keys.main_table, self.doctype])

		if self.parent_doctype != self.doctype:
			self.writer.writerow([self.data_keys.parent_table, self.parent_doctype])
		else:
			self.writer.writerow([''])

		self.writer.writerow([''])
		self.writer.writerow([_('Notes:')])
		self.writer.writerow([_('Please do not change the template headings.')])
		self.writer.writerow([_('First data column must be blank.')])
		self.writer.writerow([_('If you are uploading new records, leave the "name" (ID) column blank.')])
		self.writer.writerow([_('If you are uploading new records, "Naming Series" becomes mandatory, if present.')])
		self.writer.writerow([_('Only mandatory fields are necessary for new records. You can delete non-mandatory columns if you wish.')])
		self.writer.writerow([_('For updating, you can update only selective columns.')])
		self.writer.writerow([_('You can only upload upto 5000 records in one go. (may be less in some cases)')])
		if self.name_field == "parent":
			self.writer.writerow([_('"Parent" signifies the parent table in which this row must be added')])
			self.writer.writerow([_('If you are updating, please select "Overwrite" else existing rows will not be deleted.')])

	def build_field_columns(self, dt, parentfield=None):
		meta = frappe.get_meta(dt)

		# build list of valid docfields
		tablecolumns = []
		table_name = 'tab' + dt
		for f in frappe.db.get_table_columns_description(table_name):
			field = meta.get_field(f.name)
			if field and ((self.select_columns and f.name in self.select_columns[dt]) or not self.select_columns):
				tablecolumns.append(field)

		tablecolumns.sort(key = lambda a: int(a.idx))

		_column_start_end = frappe._dict(start=0)

		if dt==self.doctype:
			if (meta.get('autoname') and meta.get('autoname').lower()=='prompt') or (self.with_data):
				self._append_name_column()

			# if importing only child table for new record, add parent field
			if meta.get('istable') and not self.with_data:
				self.append_field_column(frappe._dict({
					"fieldname": "parent",
					"parent": "",
					"label": "Parent",
					"fieldtype": "Data",
					"reqd": 1,
					"info": _("Parent is the name of the document to which the data will get added to.")
				}), True)

			_column_start_end = frappe._dict(start=0)
		else:
			_column_start_end = frappe._dict(start=len(self.columns))

			if self.with_data:
				self._append_name_column(dt)

		for docfield in tablecolumns:
			self.append_field_column(docfield, True)

		# all non mandatory fields
		for docfield in tablecolumns:
			self.append_field_column(docfield, False)

		# if there is one column, add a blank column (?)
		if len(self.columns)-_column_start_end.start == 1:
			self.append_empty_field_column()

		# append DocType name
		self.tablerow[_column_start_end.start + 1] = dt

		if parentfield:
			self.tablerow[_column_start_end.start + 2] = parentfield

		_column_start_end.end = len(self.columns) + 1

		self.column_start_end[(dt, parentfield)] = _column_start_end

	def append_field_column(self, docfield, for_mandatory):
		if not docfield:
			return
		if for_mandatory and not docfield.reqd:
			return
		if not for_mandatory and docfield.reqd:
			return
		if docfield.fieldname in ('parenttype', 'trash_reason'):
			return
		if docfield.hidden:
			return
		if self.select_columns and docfield.fieldname not in self.select_columns.get(docfield.parent, []) \
			and docfield.fieldname!="name":
			return

		self.tablerow.append("")
		self.fieldrow.append(docfield.fieldname)
		self.labelrow.append(_(docfield.label))
		self.mandatoryrow.append(docfield.reqd and 'Yes' or 'No')
		self.typerow.append(docfield.fieldtype)
		self.inforow.append(self.getinforow(docfield))
		self.columns.append(docfield.fieldname)

	def append_empty_field_column(self):
		self.tablerow.append("~")
		self.fieldrow.append("~")
		self.labelrow.append("")
		self.mandatoryrow.append("")
		self.typerow.append("")
		self.inforow.append("")
		self.columns.append("")

	@staticmethod
	def getinforow(docfield):
		"""make info comment for options, links etc."""
		if docfield.fieldtype == 'Select':
			if not docfield.options:
				return ''
			else:
				return _("One of") + ': %s' % ', '.join(filter(None, docfield.options.split('\n')))
		elif docfield.fieldtype == 'Link':
			return 'Valid %s' % docfield.options
		elif docfield.fieldtype == 'Int':
			return 'Integer'
		elif docfield.fieldtype == "Check":
			return "0 or 1"
		elif docfield.fieldtype in ["Date", "Datetime"]:
			return cstr(frappe.defaults.get_defaults().date_format)
		elif hasattr(docfield, "info"):
			return docfield.info
		else:
			return ''

	def add_field_headings(self):
		self.writer.writerow(self.tablerow)
		self.writer.writerow(self.labelrow)
		self.writer.writerow(self.fieldrow)
		self.writer.writerow(self.mandatoryrow)
		self.writer.writerow(self.typerow)
		self.writer.writerow(self.inforow)
		if self.template:
			self.writer.writerow([self.data_keys.data_separator])

	def add_data(self):
		if self.template and not self.with_data:
			return

		frappe.permissions.can_export(self.parent_doctype, raise_exception=True)

		# sort nested set doctypes by `lft asc`
		order_by = None
		table_columns = frappe.db.get_table_columns(self.parent_doctype)
		if 'lft' in table_columns and 'rgt' in table_columns:
			order_by = '`tab{doctype}`.`lft` asc'.format(doctype=self.parent_doctype)
		# get permitted data only
		self.data = frappe.get_list(self.doctype, fields=["*"], filters=self.filters, limit_page_length=None, order_by=order_by)

		for doc in self.data:
			op = self.docs_to_export.get("op")
			names = self.docs_to_export.get("name")

			if names and op:
				if op == '=' and doc.name not in names:
					continue
				elif op == '!=' and doc.name in names:
					continue
			elif names:
				try:
					sflags = self.docs_to_export.get("flags", "I,U").upper()
					flags = 0
<<<<<<< HEAD
					for a in re.split(r'\W+',sflags):
=======
					for a in re.split(r'\W+', sflags):
>>>>>>> 4d7f5a8f
						flags = flags | reflags.get(a,0)

					c = re.compile(names, flags)
					m = c.match(doc.name)
					if not m:
						continue
				except Exception:
					if doc.name not in names:
						continue
			# add main table
			rows = []

			self.add_data_row(rows, self.doctype, None, doc, 0)

			if self.all_doctypes:
				# add child tables
				for c in self.child_doctypes:
					for ci, child in enumerate(frappe.db.sql("""select * from `tab{0}`
						where parent=%s and parentfield=%s order by idx""".format(c['doctype']),
						(doc.name, c['parentfield']), as_dict=1)):
						self.add_data_row(rows, c['doctype'], c['parentfield'], child, ci)

			for row in rows:
				self.writer.writerow(row)

	def add_data_row(self, rows, dt, parentfield, doc, rowidx):
		d = doc.copy()
		meta = frappe.get_meta(dt)
		if self.all_doctypes:
			d.name = '"'+ d.name+'"'

		if len(rows) < rowidx + 1:
			rows.append([""] * (len(self.columns) + 1))
		row = rows[rowidx]

		_column_start_end = self.column_start_end.get((dt, parentfield))

		if _column_start_end:
			for i, c in enumerate(self.columns[_column_start_end.start:_column_start_end.end]):
				df = meta.get_field(c)
				fieldtype = df.fieldtype if df else "Data"
				value = d.get(c, "")
				if value:
					if fieldtype == "Date":
						value = formatdate(value)
					elif fieldtype == "Datetime":
						value = format_datetime(value)
					elif fieldtype == "Duration":
						value = format_duration(value, df.hide_days)

				row[_column_start_end.start + i + 1] = value

	def build_response_as_excel(self):
		filename = frappe.generate_hash("", 10)
		with open(filename, 'wb') as f:
			f.write(cstr(self.writer.getvalue()).encode('utf-8'))
		f = open(filename)
		reader = csv.reader(f)

		from frappe.utils.xlsxutils import make_xlsx
		xlsx_file = make_xlsx(reader, "Data Import Template" if self.template else 'Data Export')

		f.close()
		os.remove(filename)

		# write out response as a xlsx type
		frappe.response['filename'] = self.doctype + '.xlsx'
		frappe.response['filecontent'] = xlsx_file.getvalue()
		frappe.response['type'] = 'binary'

	def _append_name_column(self, dt=None):
		self.append_field_column(frappe._dict({
			"fieldname": "name" if dt else self.name_field,
			"parent": dt or "",
			"label": "ID",
			"fieldtype": "Data",
			"reqd": 1,
		}), True)<|MERGE_RESOLUTION|>--- conflicted
+++ resolved
@@ -282,11 +282,7 @@
 				try:
 					sflags = self.docs_to_export.get("flags", "I,U").upper()
 					flags = 0
-<<<<<<< HEAD
-					for a in re.split(r'\W+',sflags):
-=======
 					for a in re.split(r'\W+', sflags):
->>>>>>> 4d7f5a8f
 						flags = flags | reflags.get(a,0)
 
 					c = re.compile(names, flags)
