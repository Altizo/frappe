# Copyright (c) 2015, Frappe Technologies Pvt. Ltd. and Contributors
# See license.txt

<<<<<<< HEAD
import frappe, os
import unittest, email
=======
import os
import email
import unittest
from datetime import datetime, timedelta
>>>>>>> e82c9edc

from frappe.email.receive import InboundMail, SentEmailInInboxError, Email
from frappe.email.email_body import get_message_id
import frappe
from frappe.test_runner import make_test_records
from frappe.core.doctype.communication.email import make
from frappe.desk.form.load import get_attachments
from frappe.email.doctype.email_account.email_account import notify_unreplied

make_test_records("User")
make_test_records("Email Account")



class TestEmailAccount(unittest.TestCase):
	@classmethod
	def setUpClass(cls):
		email_account = frappe.get_doc("Email Account", "_Test Email Account 1")
		email_account.db_set("enable_incoming", 1)
		email_account.db_set("enable_auto_reply", 1)

	@classmethod
	def tearDownClass(cls):
		email_account = frappe.get_doc("Email Account", "_Test Email Account 1")
		email_account.db_set("enable_incoming", 0)

	def setUp(self):
		frappe.flags.mute_emails = False
		frappe.flags.sent_mail = None
		frappe.db.sql('delete from `tabEmail Queue`')
		frappe.db.sql('delete from `tabUnhandled Email`')

	def get_test_mail(self, fname):
		with open(os.path.join(os.path.dirname(__file__), "test_mails", fname), "r") as f:
			return f.read()

	def test_incoming(self):
		cleanup("test_sender@example.com")

		test_mails = [self.get_test_mail('incoming-1.raw')]

		email_account = frappe.get_doc("Email Account", "_Test Email Account 1")
		email_account.receive(test_mails=test_mails)

		comm = frappe.get_doc("Communication", {"sender": "test_sender@example.com"})
		self.assertTrue("test_receiver@example.com" in comm.recipients)
		# check if todo is created
		self.assertTrue(frappe.db.get_value(comm.reference_doctype, comm.reference_name, "name"))

	def test_unread_notification(self):
		self.test_incoming()

		comm = frappe.get_doc("Communication", {"sender": "test_sender@example.com"})
		comm.db_set("creation", datetime.now() - timedelta(seconds = 30 * 60))

		frappe.db.sql("DELETE FROM `tabEmail Queue`")
		notify_unreplied()
		self.assertTrue(frappe.db.get_value("Email Queue", {"reference_doctype": comm.reference_doctype,
			"reference_name": comm.reference_name, "status":"Not Sent"}))

	def test_incoming_with_attach(self):
		cleanup("test_sender@example.com")

		existing_file = frappe.get_doc({'doctype': 'File', 'file_name': 'erpnext-conf-14.png'})
		frappe.delete_doc("File", existing_file.name)

		with open(os.path.join(os.path.dirname(__file__), "test_mails", "incoming-2.raw"), "r") as testfile:
			test_mails = [testfile.read()]

		email_account = frappe.get_doc("Email Account", "_Test Email Account 1")
		email_account.receive(test_mails=test_mails)

		comm = frappe.get_doc("Communication", {"sender": "test_sender@example.com"})
		self.assertTrue("test_receiver@example.com" in comm.recipients)

		# check attachment
		attachments = get_attachments(comm.doctype, comm.name)
		self.assertTrue("erpnext-conf-14.png" in [f.file_name for f in attachments])

		# cleanup
		existing_file = frappe.get_doc({'doctype': 'File', 'file_name': 'erpnext-conf-14.png'})
		frappe.delete_doc("File", existing_file.name)


	def test_incoming_attached_email_from_outlook_plain_text_only(self):
		cleanup("test_sender@example.com")

		with open(os.path.join(os.path.dirname(__file__), "test_mails", "incoming-3.raw"), "r") as f:
			test_mails = [f.read()]

		email_account = frappe.get_doc("Email Account", "_Test Email Account 1")
		email_account.receive(test_mails=test_mails)

		comm = frappe.get_doc("Communication", {"sender": "test_sender@example.com"})
		self.assertTrue("From: &quot;Microsoft Outlook&quot; &lt;test_sender@example.com&gt;" in comm.content)
		self.assertTrue("This is an e-mail message sent automatically by Microsoft Outlook while" in comm.content)

	def test_incoming_attached_email_from_outlook_layers(self):
		cleanup("test_sender@example.com")

		with open(os.path.join(os.path.dirname(__file__), "test_mails", "incoming-4.raw"), "r") as f:
			test_mails = [f.read()]

		email_account = frappe.get_doc("Email Account", "_Test Email Account 1")
		email_account.receive(test_mails=test_mails)

		comm = frappe.get_doc("Communication", {"sender": "test_sender@example.com"})
		self.assertTrue("From: &quot;Microsoft Outlook&quot; &lt;test_sender@example.com&gt;" in comm.content)
		self.assertTrue("This is an e-mail message sent automatically by Microsoft Outlook while" in comm.content)

	def test_outgoing(self):
		make(subject = "test-mail-000", content="test mail 000", recipients="test_receiver@example.com",
			send_email=True, sender="test_sender@example.com")

		mail = email.message_from_string(frappe.get_last_doc("Email Queue").message)
		self.assertTrue("test-mail-000" in mail.get("Subject"))

	def test_sendmail(self):
		frappe.sendmail(sender="test_sender@example.com", recipients="test_recipient@example.com",
			content="test mail 001", subject="test-mail-001", delayed=False)

		sent_mail = email.message_from_string(frappe.safe_decode(frappe.flags.sent_mail))
		self.assertTrue("test-mail-001" in sent_mail.get("Subject"))

	def test_print_format(self):
		make(sender="test_sender@example.com", recipients="test_recipient@example.com",
			content="test mail 001", subject="test-mail-002", doctype="Email Account",
			name="_Test Email Account 1", print_format="Standard", send_email=True)

		sent_mail = email.message_from_string(frappe.get_last_doc("Email Queue").message)
		self.assertTrue("test-mail-002" in sent_mail.get("Subject"))

	def test_threading(self):
		cleanup(["in", ['test_sender@example.com', 'test@example.com']])

		# send
		sent_name = make(subject = "Test", content="test content",
			recipients="test_receiver@example.com", sender="test@example.com",doctype="ToDo",name=frappe.get_last_doc("ToDo").name,
			send_email=True)["name"]

		sent_mail = email.message_from_string(frappe.get_last_doc("Email Queue").message)

		with open(os.path.join(os.path.dirname(__file__), "test_mails", "reply-1.raw"), "r") as f:
			raw = f.read()
			raw = raw.replace("<-- in-reply-to -->", sent_mail.get("Message-Id"))
			test_mails = [raw]

		# parse reply
		email_account = frappe.get_doc("Email Account", "_Test Email Account 1")
		email_account.receive(test_mails=test_mails)

		sent = frappe.get_doc("Communication", sent_name)

		comm = frappe.get_doc("Communication", {"sender": "test_sender@example.com"})
		self.assertEqual(comm.reference_doctype, sent.reference_doctype)
		self.assertEqual(comm.reference_name, sent.reference_name)

	def test_threading_by_subject(self):
		cleanup(["in", ['test_sender@example.com', 'test@example.com']])

		with open(os.path.join(os.path.dirname(__file__), "test_mails", "reply-2.raw"), "r") as f:
			test_mails = [f.read()]

		with open(os.path.join(os.path.dirname(__file__), "test_mails", "reply-3.raw"), "r") as f:
			test_mails.append(f.read())

		# parse reply
		email_account = frappe.get_doc("Email Account", "_Test Email Account 1")
		email_account.receive(test_mails=test_mails)

		comm_list = frappe.get_all("Communication", filters={"sender":"test_sender@example.com"},
			fields=["name", "reference_doctype", "reference_name"])
		# both communications attached to the same reference
		self.assertEqual(comm_list[0].reference_doctype, comm_list[1].reference_doctype)
		self.assertEqual(comm_list[0].reference_name, comm_list[1].reference_name)

	def test_threading_by_message_id(self):
		cleanup()
		frappe.db.sql("""delete from `tabEmail Queue`""")

		# reference document for testing
		event = frappe.get_doc(dict(doctype='Event', subject='test-message')).insert()

		# send a mail against this
		frappe.sendmail(recipients='test@example.com', subject='test message for threading',
			message='testing', reference_doctype=event.doctype, reference_name=event.name)

		last_mail = frappe.get_doc('Email Queue', dict(reference_name=event.name))

		# get test mail with message-id as in-reply-to
		with open(os.path.join(os.path.dirname(__file__), "test_mails", "reply-4.raw"), "r") as f:
			test_mails = [f.read().replace('{{ message_id }}', last_mail.message_id)]

		# pull the mail
		email_account = frappe.get_doc("Email Account", "_Test Email Account 1")
		email_account.receive(test_mails=test_mails)

		comm_list = frappe.get_all("Communication", filters={"sender":"test_sender@example.com"},
			fields=["name", "reference_doctype", "reference_name"])

		# check if threaded correctly
		self.assertEqual(comm_list[0].reference_doctype, event.doctype)
		self.assertEqual(comm_list[0].reference_name, event.name)

	def test_auto_reply(self):
		cleanup("test_sender@example.com")

		test_mails = [self.get_test_mail('incoming-1.raw')]

		email_account = frappe.get_doc("Email Account", "_Test Email Account 1")
		email_account.receive(test_mails=test_mails)

		comm = frappe.get_doc("Communication", {"sender": "test_sender@example.com"})
		self.assertTrue(frappe.db.get_value("Email Queue", {"reference_doctype": comm.reference_doctype,
			"reference_name": comm.reference_name}))

	def test_handle_bad_emails(self):
		mail_content = self.get_test_mail(fname="incoming-1.raw")
		message_id = Email(mail_content).mail.get('Message-ID')

		email_account = frappe.get_doc("Email Account", "_Test Email Account 1")
		email_account.handle_bad_emails(uid=-1, raw=mail_content, reason="Testing")
		self.assertTrue(frappe.db.get_value("Unhandled Email", {'message_id': message_id}))

class TestInboundMail(unittest.TestCase):
	@classmethod
	def setUpClass(cls):
		email_account = frappe.get_doc("Email Account", "_Test Email Account 1")
		email_account.db_set("enable_incoming", 1)

	@classmethod
	def tearDownClass(cls):
		email_account = frappe.get_doc("Email Account", "_Test Email Account 1")
		email_account.db_set("enable_incoming", 0)

	def setUp(self):
		cleanup()
		frappe.db.sql('delete from `tabEmail Queue`')
		frappe.db.sql('delete from `tabToDo`')

	def get_test_mail(self, fname):
		with open(os.path.join(os.path.dirname(__file__), "test_mails", fname), "r") as f:
			return f.read()

	def new_doc(self, doctype, **data):
		doc = frappe.new_doc(doctype)
		for field, value in data.items():
			setattr(doc, field, value)
		doc.insert()
		return doc

	def new_communication(self, **kwargs):
		defaults = {
			'subject': "Test Subject"
		}
		d = {**defaults, **kwargs}
		return self.new_doc('Communication', **d)

	def new_email_queue(self, **kwargs):
		defaults = {
			'message_id': get_message_id().strip(" <>")
		}
		d = {**defaults, **kwargs}
		return self.new_doc('Email Queue', **d)

	def new_todo(self, **kwargs):
		defaults = {
			'description': "Description"
		}
		d = {**defaults, **kwargs}
		return self.new_doc('ToDo', **d)

	def test_self_sent_mail(self):
		"""Check that we raise SentEmailInInboxError if the inbound mail is self sent mail.
		"""
		mail_content = self.get_test_mail(fname="incoming-self-sent.raw")
		email_account = frappe.get_doc("Email Account", "_Test Email Account 1")
		inbound_mail = InboundMail(mail_content, email_account, 1, 1)
		with self.assertRaises(SentEmailInInboxError):
			inbound_mail.process()

	def test_mail_exist_validation(self):
		"""Do not create communication record if the mail is already downloaded into the system.
		"""
		mail_content = self.get_test_mail(fname="incoming-1.raw")
		message_id = Email(mail_content).message_id
		# Create new communication record in DB
		communication = self.new_communication(message_id=message_id)

		email_account = frappe.get_doc("Email Account", "_Test Email Account 1")
		inbound_mail = InboundMail(mail_content, email_account, 12345, 1)
		new_communiction = inbound_mail.process()

		# Make sure that uid is changed to new uid
		self.assertEqual(new_communiction.uid, 12345)
		self.assertEqual(communication.name, new_communiction.name)

	def test_find_parent_email_queue(self):
		"""If the mail is reply to the already sent mail, there will be a email queue record.
		"""
		# Create email queue record
		queue_record = self.new_email_queue()

		mail_content = self.get_test_mail(fname="reply-4.raw").replace(
			"{{ message_id }}", queue_record.message_id
		)

		email_account = frappe.get_doc("Email Account", "_Test Email Account 1")
		inbound_mail = InboundMail(mail_content, email_account, 12345, 1)
		parent_queue = inbound_mail.parent_email_queue()
		self.assertEqual(queue_record.name, parent_queue.name)

	def test_find_parent_communication_through_queue(self):
		"""Find parent communication of an inbound mail.
		Cases where parent communication does exist:
		1. No parent communication is the mail is not a reply.

		Cases where parent communication does not exist:
		2. If mail is not a reply to system sent mail, then there can exist co
		"""
		# Create email queue record
		communication = self.new_communication()
		queue_record = self.new_email_queue(communication=communication.name)
		mail_content = self.get_test_mail(fname="reply-4.raw").replace(
			"{{ message_id }}", queue_record.message_id
		)

		email_account = frappe.get_doc("Email Account", "_Test Email Account 1")
		inbound_mail = InboundMail(mail_content, email_account, 12345, 1)
		parent_communication = inbound_mail.parent_communication()
		self.assertEqual(parent_communication.name, communication.name)

	def test_find_parent_communication_for_self_reply(self):
		"""If the inbound email is a reply but not reply to system sent mail.

		Ex: User replied to his/her mail.
		"""
		message_id = "new-message-id"
		mail_content = self.get_test_mail(fname="reply-4.raw").replace(
			"{{ message_id }}", message_id
		)

		email_account = frappe.get_doc("Email Account", "_Test Email Account 1")
		inbound_mail = InboundMail(mail_content, email_account, 12345, 1)
		parent_communication = inbound_mail.parent_communication()
		self.assertFalse(parent_communication)

		communication = self.new_communication(message_id=message_id)
		inbound_mail = InboundMail(mail_content, email_account, 12345, 1)
		parent_communication = inbound_mail.parent_communication()
		self.assertEqual(parent_communication.name, communication.name)

	def test_find_parent_communication_from_header(self):
		"""Incase of header contains parent communication name
		"""
		communication = self.new_communication()
		mail_content = self.get_test_mail(fname="reply-4.raw").replace(
			"{{ message_id }}", f"<{communication.name}@{frappe.local.site}>"
		)

		email_account = frappe.get_doc("Email Account", "_Test Email Account 1")
		inbound_mail = InboundMail(mail_content, email_account, 12345, 1)
		parent_communication = inbound_mail.parent_communication()
		self.assertEqual(parent_communication.name, communication.name)

	def test_reference_document(self):
		# Create email queue record
		todo = self.new_todo()
		# communication = self.new_communication(reference_doctype='ToDo', reference_name=todo.name)
		queue_record = self.new_email_queue(reference_doctype='ToDo', reference_name=todo.name)
		mail_content = self.get_test_mail(fname="reply-4.raw").replace(
			"{{ message_id }}", queue_record.message_id
		)

		email_account = frappe.get_doc("Email Account", "_Test Email Account 1")
		inbound_mail = InboundMail(mail_content, email_account, 12345, 1)
		reference_doc = inbound_mail.reference_document()
		self.assertEqual(todo.name, reference_doc.name)

	def test_reference_document_by_record_name_in_subject(self):
		# Create email queue record
		todo = self.new_todo()

		mail_content = self.get_test_mail(fname="incoming-subject-placeholder.raw").replace(
			"{{ subject }}", f"RE: (#{todo.name})"
		)

		email_account = frappe.get_doc("Email Account", "_Test Email Account 1")
		inbound_mail = InboundMail(mail_content, email_account, 12345, 1)
		reference_doc = inbound_mail.reference_document()
		self.assertEqual(todo.name, reference_doc.name)

	def test_reference_document_by_subject_match(self):
		subject = "New todo"
		todo = self.new_todo(sender='test_sender@example.com', description=subject)

		mail_content = self.get_test_mail(fname="incoming-subject-placeholder.raw").replace(
			"{{ subject }}", f"RE: {subject}"
		)
		email_account = frappe.get_doc("Email Account", "_Test Email Account 1")
		inbound_mail = InboundMail(mail_content, email_account, 12345, 1)
		reference_doc = inbound_mail.reference_document()
		self.assertEqual(todo.name, reference_doc.name)

	def test_create_communication_from_mail(self):
		# Create email queue record
		mail_content = self.get_test_mail(fname="incoming-2.raw")
		email_account = frappe.get_doc("Email Account", "_Test Email Account 1")
		inbound_mail = InboundMail(mail_content, email_account, 12345, 1)
		communication = inbound_mail.process()
		self.assertTrue(communication.is_first)
		self.assertTrue(communication._attachments)

def cleanup(sender=None):
	filters = {}
	if sender:
		filters.update({"sender": sender})

	names = frappe.get_list("Communication", filters=filters, fields=["name"])
	for name in names:
		frappe.delete_doc_if_exists("Communication", name.name)
		frappe.delete_doc_if_exists("Communication Link", {"parent": name.name})<|MERGE_RESOLUTION|>--- conflicted
+++ resolved
@@ -1,15 +1,10 @@
 # Copyright (c) 2015, Frappe Technologies Pvt. Ltd. and Contributors
 # See license.txt
 
-<<<<<<< HEAD
-import frappe, os
-import unittest, email
-=======
 import os
 import email
 import unittest
 from datetime import datetime, timedelta
->>>>>>> e82c9edc
 
 from frappe.email.receive import InboundMail, SentEmailInInboxError, Email
 from frappe.email.email_body import get_message_id
