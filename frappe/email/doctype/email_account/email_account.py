--- conflicted
+++ resolved
@@ -3,24 +3,23 @@
 
 from __future__ import unicode_literals
 import frappe
+import imaplib
+import re
+import socket
 from frappe import _
 from frappe.model.document import Document
 from frappe.utils import validate_email_add, cint, get_datetime, DATE_FORMAT, strip, comma_or
 from frappe.utils.user import is_system_user
 from frappe.utils.jinja import render_template
 from frappe.email.smtp import SMTPServer
-from frappe.email.receive import POP3Server,Email
+from frappe.email.receive import EmailServer, Email
 from poplib import error_proto
-import imaplib 
-import markdown2, re
 from dateutil.relativedelta import relativedelta
 from datetime import datetime, timedelta
 from frappe.desk.form import assign_to
 from frappe.utils.user import get_system_managers
-import socket
-
-class SentEmailInInbox(Exception): pass  # imap
-class error(Exception): pass             # imap
+
+class SentEmailInInbox(Exception): pass
 
 class EmailAccount(Document):
 	def autoname(self):
@@ -53,7 +52,7 @@
 
 		if not frappe.local.flags.in_install and not frappe.local.flags.in_patch:
 			if self.enable_incoming:
-				self.get_pop3()
+				self.get_server()
 
 			if self.enable_outgoing:
 				self.check_smtp()
@@ -101,25 +100,23 @@
 			)
 			server.sess
 
-	def get_pop3(self, in_receive=False):
+	def get_server(self, in_receive=False):
 		"""Returns logged in POP3 connection object."""
 		args = {
-			"host": self.pop3_server,
+			"host": self.email_server,
 			"use_ssl": self.use_ssl,
 			"username": getattr(self, "login_id", None) or self.email_id,
 			"password": self.password,
-			"use_imap":self.use_imap
+			"use_imap": self.use_imap
 		}
 
-		if not self.pop3_server:
-			frappe.throw(_("{0} is required").format("POP3 Server"))
-
-		pop3 = POP3Server(frappe._dict(args))
+		if not args.get("host"):
+			frappe.throw(_("{0} is required").format("Email Server"))
+
+		email_server = EmailServer(frappe._dict(args))
 		try:
-			pop3.connect()
-<<<<<<< HEAD
-
-		except error_proto, e:
+			email_server.connect()
+		except (error_proto, imaplib.IMAP4.error), e:
 			if in_receive and e.message=="-ERR authentication failed":
 				# if called via self.receive and it leads to authentication error, disable incoming
 				# and send email to system manager
@@ -142,12 +139,8 @@
 
 			else:
 				raise
-=======
-		except (error_proto,imaplib.IMAP4.error) , e:
-			frappe.throw(e.message)
->>>>>>> 2f51b3ef
-
-		return pop3
+
+		return email_server
 
 	def handle_incoming_connect_error(self, description):
 		self.db_set("enable_incoming", 0)
@@ -163,16 +156,16 @@
 			})
 
 	def receive(self, test_mails=None):
-		"""Called by scheduler to receive emails from this EMail account using POP3."""
+		"""Called by scheduler to receive emails from this EMail account using POP3/IMAP."""
 		if self.enable_incoming:
 			if frappe.local.flags.in_test:
 				incoming_mails = test_mails
 			else:
-				pop3 = self.get_pop3(in_receive=True)
-				if not pop3:
+				email_server = self.get_server(in_receive=True)
+				if not email_server:
 					return
 
-				incoming_mails = pop3.get_messages()
+				incoming_mails = email_server.get_messages()
 
 			exceptions = []
 			for raw in incoming_mails:
@@ -365,17 +358,12 @@
 	return [[d] for d in frappe.get_hooks("email_append_to") if txt in d]
 
 def pull(now=True):
-	"""Will be called via scheduler, pull emails from all enabled POP3 email accounts."""
+	"""Will be called via scheduler, pull emails from all enabled Email accounts."""
 	import frappe.tasks
-	print "in pull method "
 	for email_account in frappe.get_list("Email Account", filters={"enable_incoming": 1}):
-		print email_account
-		#frappe.tasks.pull_from_email_account(frappe.local.site, email_account.name)
 		if now:
-			print "in now"
 			frappe.tasks.pull_from_email_account(frappe.local.site, email_account.name)
 		else:
-			print "not now"
 			frappe.tasks.pull_from_email_account.delay(frappe.local.site, email_account.name)
 
 def notify_unreplied():
