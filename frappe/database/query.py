import operator
import re
from functools import cached_property
from typing import Any, Callable, Dict, List, Tuple, Union

import frappe
from frappe import _
from frappe.boot import get_additional_filters_from_hooks
from frappe.model.db_query import get_timespan_date_range
from frappe.query_builder import Criterion, Field, Order, Table


def like(key: Field, value: str) -> frappe.qb:
	"""Wrapper method for `LIKE`

	Args:
	        key (str): field
	        value (str): criterion

	Returns:
	        frappe.qb: `frappe.qb object with `LIKE`
	"""
	return key.like(value)


def func_in(key: Field, value: Union[List, Tuple]) -> frappe.qb:
	"""Wrapper method for `IN`

	Args:
	        key (str): field
	        value (Union[int, str]): criterion

	Returns:
	        frappe.qb: `frappe.qb object with `IN`
	"""
	return key.isin(value)


def not_like(key: Field, value: str) -> frappe.qb:
	"""Wrapper method for `NOT LIKE`

	Args:
	        key (str): field
	        value (str): criterion

	Returns:
	        frappe.qb: `frappe.qb object with `NOT LIKE`
	"""
	return key.not_like(value)


def func_not_in(key: Field, value: Union[List, Tuple]):
	"""Wrapper method for `NOT IN`

	Args:
	        key (str): field
	        value (Union[int, str]): criterion

	Returns:
	        frappe.qb: `frappe.qb object with `NOT IN`
	"""
	return key.notin(value)


def func_regex(key: Field, value: str) -> frappe.qb:
	"""Wrapper method for `REGEX`

	Args:
	        key (str): field
	        value (str): criterion

	Returns:
	        frappe.qb: `frappe.qb object with `REGEX`
	"""
	return key.regex(value)


def func_between(key: Field, value: Union[List, Tuple]) -> frappe.qb:
	"""Wrapper method for `BETWEEN`

	Args:
	        key (str): field
	        value (Union[int, str]): criterion

	Returns:
	        frappe.qb: `frappe.qb object with `BETWEEN`
	"""
	return key[slice(*value)]


def func_is(key, value):
	"Wrapper for IS"
	return Field(key).isnotnull() if value.lower() == "set" else Field(key).isnull()


def func_timespan(key: Field, value: str) -> frappe.qb:
	"""Wrapper method for `TIMESPAN`

	Args:
	        key (str): field
	        value (str): criterion

	Returns:
	        frappe.qb: `frappe.qb object with `TIMESPAN`
	"""

	return func_between(key, get_timespan_date_range(value))


def make_function(key: Any, value: Union[int, str]):
	"""returns fucntion query

	Args:
	        key (Any): field
	        value (Union[int, str]): criterion

	Returns:
	        frappe.qb: frappe.qb object
	"""
	return OPERATOR_MAP[value[0].casefold()](key, value[1])


def change_orderby(order: str):
	"""Convert orderby to standart Order object

	Args:
	        order (str): Field, order

	Returns:
	        tuple: field, order
	"""
	order = order.split()

	try:
		if order[1].lower() == "asc":
			return order[0], Order.asc
	except IndexError:
		pass

	return order[0], Order.desc


# default operators
OPERATOR_MAP: Dict[str, Callable] = {
	"+": operator.add,
	"=": operator.eq,
	"-": operator.sub,
	"!=": operator.ne,
	"<": operator.lt,
	">": operator.gt,
	"<=": operator.le,
	"=<": operator.le,
	">=": operator.ge,
	"=>": operator.ge,
	"in": func_in,
	"not in": func_not_in,
	"like": like,
	"not like": not_like,
	"regex": func_regex,
	"between": func_between,
	"is": func_is,
	"timespan": func_timespan,
	# TODO: Add support for nested set
	# TODO: Add support for custom operators (WIP) - via filters_config hooks
}


class Query:
	tables: dict = {}

	@cached_property
	def OPERATOR_MAP(self):
		# default operators
		all_operators = OPERATOR_MAP.copy()

		# update with site-specific custom operators
		additional_filters_config = get_additional_filters_from_hooks()

		if additional_filters_config:
			from frappe.utils.commands import warn

			warn("'filters_config' hook is not completely implemented yet in frappe.db.query engine")

		for _operator, function in additional_filters_config.items():
			if callable(function):
				all_operators.update({_operator.casefold(): function})
			elif isinstance(function, dict):
				all_operators[_operator.casefold()] = frappe.get_attr(function.get("get_field"))()["operator"]

		return all_operators

	def get_condition(self, table: Union[str, Table], **kwargs) -> frappe.qb:
		"""Get initial table object

		Args:
		        table (str): DocType

		Returns:
		        frappe.qb: DocType with initial condition
		"""
		table_object = self.get_table(table)
		if kwargs.get("update"):
			return frappe.qb.update(table_object)
		if kwargs.get("into"):
			return frappe.qb.into(table_object)
		return frappe.qb.from_(table_object)

	def get_table(self, table_name: Union[str, Table]) -> Table:
		if isinstance(table_name, Table):
			return table_name
		table_name = table_name.strip('"').strip("'")
		if table_name not in self.tables:
			self.tables[table_name] = frappe.qb.DocType(table_name)
		return self.tables[table_name]

	def criterion_query(self, table: str, criterion: Criterion, **kwargs) -> frappe.qb:
		"""Generate filters from Criterion objects

		Args:
		        table (str): DocType
		        criterion (Criterion): Filters

		Returns:
		        frappe.qb: condition object
		"""
		condition = self.add_conditions(self.get_condition(table, **kwargs), **kwargs)
		return condition.where(criterion)

	def add_conditions(self, conditions: frappe.qb, **kwargs):
		"""Adding additional conditions

		Args:
		        conditions (frappe.qb): built conditions

		Returns:
		        conditions (frappe.qb): frappe.qb object
		"""
		if kwargs.get("orderby"):
			orderby = kwargs.get("orderby")
<<<<<<< HEAD
			order = kwargs.get("order") or Order.desc
=======
>>>>>>> 4c741601
			if isinstance(orderby, str) and len(orderby.split()) > 1:
				for ordby in orderby.split(","):
					if ordby := ordby.strip():
						orderby, order = change_orderby(ordby)
						conditions = conditions.orderby(orderby, order=order)
			else:
				conditions = conditions.orderby(orderby, order=kwargs.get("order") or Order.desc)

		if kwargs.get("limit"):
			conditions = conditions.limit(kwargs.get("limit"))

		if kwargs.get("distinct"):
			conditions = conditions.distinct()

		if kwargs.get("for_update"):
			conditions = conditions.for_update()

		return conditions

	def misc_query(self, table: str, filters: Union[List, Tuple] = None, **kwargs):
		"""Build conditions using the given Lists or Tuple filters

		Args:
		        table (str): DocType
		        filters (Union[List, Tuple], optional): Filters. Defaults to None.
		"""
		conditions = self.get_condition(table, **kwargs)
		if not filters:
			return conditions
		if isinstance(filters, list):
			for f in filters:
				if not isinstance(f, (list, tuple)):
					_operator = self.OPERATOR_MAP[filters[1].casefold()]
					if not isinstance(filters[0], str):
						conditions = make_function(filters[0], filters[2])
						break
					conditions = conditions.where(_operator(Field(filters[0]), filters[2]))
					break
				else:
					_operator = self.OPERATOR_MAP[f[-2].casefold()]
					if len(f) == 4:
						table_object = self.get_table(f[0])
						_field = table_object[f[1]]
					else:
						_field = Field(f[0])
					conditions = conditions.where(_operator(_field, f[-1]))

		return self.add_conditions(conditions, **kwargs)

	def dict_query(
		self, table: str, filters: Dict[str, Union[str, int]] = None, **kwargs
	) -> frappe.qb:
		"""Build conditions using the given dictionary filters

		Args:
		        table (str): DocType
		        filters (Dict[str, Union[str, int]], optional): Filters. Defaults to None.

		Returns:
		        frappe.qb: conditions object
		"""
		conditions = self.get_condition(table, **kwargs)
		if not filters:
			conditions = self.add_conditions(conditions, **kwargs)
			return conditions

		for key in filters:
			value = filters.get(key)
			_operator = self.OPERATOR_MAP["="]

			if not isinstance(key, str):
				conditions = conditions.where(make_function(key, value))
				continue
			if isinstance(value, (list, tuple)):
				_operator = self.OPERATOR_MAP[value[0].casefold()]
				conditions = conditions.where(_operator(Field(key), value[1]))
			else:
				if value is not None:
					conditions = conditions.where(_operator(Field(key), value))
				else:
					_table = conditions._from[0]
					field = getattr(_table, key)
					conditions = conditions.where(field.isnull())

		return self.add_conditions(conditions, **kwargs)

	def build_conditions(
		self, table: str, filters: Union[Dict[str, Union[str, int]], str, int] = None, **kwargs
	) -> frappe.qb:
		"""Build conditions for sql query

		Args:
		        filters (Union[Dict[str, Union[str, int]], str, int]): conditions in Dict
		        table (str): DocType

		Returns:
		        frappe.qb: frappe.qb conditions object
		"""
		if isinstance(filters, int) or isinstance(filters, str):
			filters = {"name": str(filters)}

		if isinstance(filters, Criterion):
			criterion = self.criterion_query(table, filters, **kwargs)

		elif isinstance(filters, (list, tuple)):
			criterion = self.misc_query(table, filters, **kwargs)

		else:
			criterion = self.dict_query(filters=filters, table=table, **kwargs)

		return criterion

	def get_sql(
		self,
		table: str,
		fields: Union[List, Tuple],
		filters: Union[Dict[str, Union[str, int]], str, int, List[Union[List, str, int]]] = None,
		**kwargs,
	):
		# Clean up state before each query
		self.tables = {}
		criterion = self.build_conditions(table, filters, **kwargs)

		if len(self.tables) > 1:
			primary_table = self.tables[table]
			del self.tables[table]
			for table_object in self.tables.values():
				criterion = criterion.left_join(table_object).on(table_object.parent == primary_table.name)

		if isinstance(fields, (list, tuple)):
			query = criterion.select(*kwargs.get("field_objects", fields))

		elif isinstance(fields, Criterion):
			query = criterion.select(fields)

		else:
			query = criterion.select(fields)

		return query


class Permission:
	@classmethod
	def check_permissions(cls, query, **kwargs):
		if not isinstance(query, str):
			query = query.get_sql()

		doctype = cls.get_tables_from_query(query)
		if isinstance(doctype, str):
			doctype = [doctype]

		for dt in doctype:
			dt = re.sub("^tab", "", dt)
			if not frappe.has_permission(
				dt,
				"select",
				user=kwargs.get("user"),
				parent_doctype=kwargs.get("parent_doctype"),
			) and not frappe.has_permission(
				dt,
				"read",
				user=kwargs.get("user"),
				parent_doctype=kwargs.get("parent_doctype"),
			):
				frappe.throw(_("Insufficient Permission for {0}").format(frappe.bold(dt)))

	@staticmethod
	def get_tables_from_query(query: str):
		return [table for table in re.findall(r"\w+", query) if table.startswith("tab")]<|MERGE_RESOLUTION|>--- conflicted
+++ resolved
@@ -237,10 +237,6 @@
 		"""
 		if kwargs.get("orderby"):
 			orderby = kwargs.get("orderby")
-<<<<<<< HEAD
-			order = kwargs.get("order") or Order.desc
-=======
->>>>>>> 4c741601
 			if isinstance(orderby, str) and len(orderby.split()) > 1:
 				for ordby in orderby.split(","):
 					if ordby := ordby.strip():
