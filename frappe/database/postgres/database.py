--- conflicted
+++ resolved
@@ -40,11 +40,7 @@
 			'Long Text':	('text', ''),
 			'Code':			('text', ''),
 			'Text Editor':	('text', ''),
-<<<<<<< HEAD
 			'Markdown Editor':	('text', ''),
-=======
-			'Markdown Editor': ('text', ''),
->>>>>>> f638a500
 			'HTML Editor':	('text', ''),
 			'Date':			('date', ''),
 			'Datetime':		('timestamp', None),
