# Copyright (c) 2015, Frappe Technologies Pvt. Ltd. and Contributors
# License: MIT. See LICENSE
"""
bootstrap client session
"""

import frappe
import frappe.defaults
import frappe.desk.desk_page
from frappe.desk.doctype.route_history.route_history import frequently_visited_links
from frappe.desk.form.load import get_meta_bundle
from frappe.utils.change_log import get_versions
from frappe.translate import get_lang_dict
from frappe.email.inbox import get_email_accounts
from frappe.social.doctype.energy_point_settings.energy_point_settings import is_energy_point_enabled
from frappe.website.doctype.web_page_view.web_page_view import is_tracking_enabled
from frappe.social.doctype.energy_point_log.energy_point_log import get_energy_points
from frappe.model.base_document import get_controller
from frappe.core.doctype.navbar_settings.navbar_settings import get_navbar_settings, get_app_logo
from frappe.geo.country_info import get_all
from frappe.utils import get_time_zone

def get_bootinfo():
	"""build and return boot info"""
	frappe.set_user_lang(frappe.session.user)
	bootinfo = frappe._dict()
	hooks = frappe.get_hooks()
	doclist = []

	# user
	get_user(bootinfo)

	# system info
	bootinfo.sitename = frappe.local.site
	bootinfo.sysdefaults = frappe.defaults.get_defaults()
	bootinfo.server_date = frappe.utils.nowdate()

	if frappe.session['user'] != 'Guest':
		bootinfo.user_info = get_user_info()
		bootinfo.sid = frappe.session['sid']

	bootinfo.modules = {}
	bootinfo.module_list = []
	load_desktop_data(bootinfo)
	bootinfo.letter_heads = get_letter_heads()
	bootinfo.active_domains = frappe.get_active_domains()
	bootinfo.all_domains = [d.get("name") for d in frappe.get_all("Domain")]
	add_layouts(bootinfo)

	bootinfo.module_app = frappe.local.module_app
	bootinfo.single_types = [d.name for d in frappe.get_all('DocType', {'issingle': 1})]
	bootinfo.nested_set_doctypes = [d.parent for d in frappe.get_all('DocField', {'fieldname': 'lft'}, ['parent'])]
	add_home_page(bootinfo, doclist)
	bootinfo.page_info = get_allowed_pages()
	load_translations(bootinfo)
	add_timezone_info(bootinfo)
	load_conf_settings(bootinfo)
	load_print(bootinfo, doclist)
	doclist.extend(get_meta_bundle("Page"))
	bootinfo.home_folder = frappe.db.get_value("File", {"is_home_folder": 1})
	bootinfo.navbar_settings = get_navbar_settings()
	bootinfo.notification_settings = get_notification_settings()
	get_country_codes(bootinfo)
	set_time_zone(bootinfo)

	# ipinfo
	if frappe.session.data.get('ipinfo'):
		bootinfo.ipinfo = frappe.session['data']['ipinfo']

	# add docs
	bootinfo.docs = doclist

	for method in hooks.boot_session or []:
		frappe.get_attr(method)(bootinfo)

	if bootinfo.lang:
		bootinfo.lang = str(bootinfo.lang)
	bootinfo.versions = {k: v['version'] for k, v in get_versions().items()}

	bootinfo.error_report_email = frappe.conf.error_report_email
	bootinfo.calendars = sorted(frappe.get_hooks("calendars"))
	bootinfo.treeviews = frappe.get_hooks("treeviews") or []
	bootinfo.lang_dict = get_lang_dict()
	bootinfo.success_action = get_success_action()
	bootinfo.update(get_email_accounts(user=frappe.session.user))
	bootinfo.energy_points_enabled = is_energy_point_enabled()
	bootinfo.website_tracking_enabled = is_tracking_enabled()
	bootinfo.points = get_energy_points(frappe.session.user)
	bootinfo.frequently_visited_links = frequently_visited_links()
	bootinfo.link_preview_doctypes = get_link_preview_doctypes()
	bootinfo.additional_filters_config = get_additional_filters_from_hooks()
	bootinfo.desk_settings = get_desk_settings()
	bootinfo.app_logo_url = get_app_logo()
	bootinfo.link_title_doctypes = get_link_title_doctypes()

	return bootinfo

def get_letter_heads():
	letter_heads = {}
	for letter_head in frappe.get_all("Letter Head", fields = ["name", "content", "footer"]):
		letter_heads.setdefault(letter_head.name,
			{'header': letter_head.content, 'footer': letter_head.footer})

	return letter_heads

def load_conf_settings(bootinfo):
	from frappe import conf
	bootinfo.max_file_size = conf.get('max_file_size') or 10485760
	for key in ('developer_mode', 'socketio_port', 'file_watcher_port'):
		if key in conf: bootinfo[key] = conf.get(key)

def load_desktop_data(bootinfo):
	from frappe.desk.desktop import get_workspace_sidebar_items
	bootinfo.allowed_workspaces = get_workspace_sidebar_items().get('pages')
	bootinfo.module_page_map = get_controller("Workspace").get_module_page_map()
	bootinfo.dashboards = frappe.get_all("Dashboard")

def get_allowed_pages(cache=False):
	return get_user_pages_or_reports('Page', cache=cache)

def get_allowed_reports(cache=False):
	return get_user_pages_or_reports('Report', cache=cache)

def get_user_pages_or_reports(parent, cache=False):
	_cache = frappe.cache()

	if cache:
		has_role = _cache.get_value('has_role:' + parent, user=frappe.session.user)
		if has_role:
			return has_role

	roles = frappe.get_roles()
	has_role = {}
	column = get_column(parent)

	# get pages or reports set on custom role
	pages_with_custom_roles = frappe.db.sql("""
		select
			`tabCustom Role`.{field} as name,
			`tabCustom Role`.modified,
			`tabCustom Role`.ref_doctype,
			{column}
		from `tabCustom Role`, `tabHas Role`, `tab{parent}`
		where
			`tabHas Role`.parent = `tabCustom Role`.name
			and `tab{parent}`.name = `tabCustom Role`.{field}
			and `tabCustom Role`.{field} is not null
			and `tabHas Role`.role in ({roles})
	""".format(field=parent.lower(), parent=parent, column=column,
		roles = ', '.join(['%s']*len(roles))), roles, as_dict=1)

	for p in pages_with_custom_roles:
		has_role[p.name] = {"modified":p.modified, "title": p.title, "ref_doctype": p.ref_doctype}

	pages_with_standard_roles = frappe.db.sql("""
		select distinct
			`tab{parent}`.name as name,
			`tab{parent}`.modified,
			{column}
		from `tabHas Role`, `tab{parent}`
		where
			`tabHas Role`.role in ({roles})
			and `tabHas Role`.parent = `tab{parent}`.name
			and `tab{parent}`.`name` not in (
				select `tabCustom Role`.{field} from `tabCustom Role`
				where `tabCustom Role`.{field} is not null)
			{condition}
		""".format(parent=parent, column=column, roles = ', '.join(['%s']*len(roles)),
			field=parent.lower(), condition="and `tabReport`.disabled=0" if parent == "Report" else ""),
			roles, as_dict=True)

	for p in pages_with_standard_roles:
		if p.name not in has_role:
			has_role[p.name] = {"modified":p.modified, "title": p.title}
			if parent == "Report":
				has_role[p.name].update({'ref_doctype': p.ref_doctype})

	# pages with no role are allowed
	if parent =="Page":
		pages_with_no_roles = frappe.db.sql("""
			select
				`tab{parent}`.name, `tab{parent}`.modified, {column}
			from `tab{parent}`
			where
				(select count(*) from `tabHas Role`
				where `tabHas Role`.parent=`tab{parent}`.`name`) = 0
		""".format(parent=parent, column=column), as_dict=1)

		for p in pages_with_no_roles:
			if p.name not in has_role:
				has_role[p.name] = {"modified": p.modified, "title": p.title}

	elif parent == "Report":
		reports = frappe.get_all("Report",
			fields=["name", "report_type"],
			filters={"name": ("in", has_role.keys())},
			ignore_ifnull=True
		)
		for report in reports:
			has_role[report.name]["report_type"] = report.report_type

	# Expire every six hours
	_cache.set_value('has_role:' + parent, has_role, frappe.session.user, 21600)
	return has_role

def get_column(doctype):
	column = "`tabPage`.title as title"
	if doctype == "Report":
		column = "`tabReport`.`name` as title, `tabReport`.ref_doctype, `tabReport`.report_type"

	return column

def load_translations(bootinfo):
	messages = frappe.get_lang_dict("boot")

	bootinfo["lang"] = frappe.lang

	# load translated report names
	for name in bootinfo.user.all_reports:
		messages[name] = frappe._(name)

	# only untranslated
	messages = {k: v for k, v in messages.items() if k!=v}

	bootinfo["__messages"] = messages

def get_user_info():
	# get info for current user
	user_info = frappe._dict()
	add_user_info(frappe.session.user, user_info)

	if frappe.session.user == 'Administrator' and user_info.Administrator.email:
		user_info[user_info.Administrator.email] = user_info.Administrator

	return user_info

def get_user(bootinfo):
	"""get user info"""
	bootinfo.user = frappe.get_user().load_user()

def add_home_page(bootinfo, docs):
	"""load home page"""
	if frappe.session.user=="Guest":
		return
	home_page = frappe.db.get_default("desktop:home_page")

	if home_page == "setup-wizard":
		bootinfo.setup_wizard_requires = frappe.get_hooks("setup_wizard_requires")

	try:
		page = frappe.desk.desk_page.get(home_page)
		docs.append(page)
		bootinfo['home_page'] = page.name
	except (frappe.DoesNotExistError, frappe.PermissionError):
		if frappe.message_log:
			frappe.message_log.pop()
		bootinfo['home_page'] = 'Workspaces'

def add_timezone_info(bootinfo):
	system = bootinfo.sysdefaults.get("time_zone")
	import frappe.utils.momentjs
	bootinfo.timezone_info = {"zones":{}, "rules":{}, "links":{}}
	frappe.utils.momentjs.update(system, bootinfo.timezone_info)

def load_print(bootinfo, doclist):
	print_settings = frappe.db.get_singles_dict("Print Settings")
	print_settings.doctype = ":Print Settings"
	doclist.append(print_settings)
	load_print_css(bootinfo, print_settings)

def load_print_css(bootinfo, print_settings):
	import frappe.www.printview
	bootinfo.print_css = frappe.www.printview.get_print_style(print_settings.print_style or "Redesign", for_legacy=True)

def get_unseen_notes():
	return frappe.db.sql('''select `name`, title, content, notify_on_every_login from `tabNote` where notify_on_login=1
		and expire_notification_on > %s and %s not in
			(select user from `tabNote Seen By` nsb
				where nsb.parent=`tabNote`.name)''', (frappe.utils.now(), frappe.session.user), as_dict=True)

def get_success_action():
	return frappe.get_all("Success Action", fields=["*"])

def get_link_preview_doctypes():
	from frappe.utils import cint

	link_preview_doctypes = [d.name for d in frappe.db.get_all('DocType', {'show_preview_popup': 1})]
	customizations = frappe.get_all("Property Setter",
		fields=['doc_type', 'value'],
		filters={'property': 'show_preview_popup'}
	)

	for custom in customizations:
		if not cint(custom.value) and custom.doc_type in link_preview_doctypes:
			link_preview_doctypes.remove(custom.doc_type)
		else:
			link_preview_doctypes.append(custom.doc_type)

	return link_preview_doctypes

def get_additional_filters_from_hooks():
	filter_config = frappe._dict()
	filter_hooks = frappe.get_hooks('filters_config')
	for hook in filter_hooks:
		filter_config.update(frappe.get_attr(hook)())

	return filter_config

def add_layouts(bootinfo):
	# add routes for readable doctypes
	bootinfo.doctype_layouts = frappe.get_all('DocType Layout', ['name', 'route', 'document_type'])

def get_desk_settings():
	role_list = frappe.get_all('Role', fields=['*'], filters=dict(
		name=['in', frappe.get_roles()]
	))
	desk_settings = {}

	from frappe.core.doctype.role.role import desk_properties

	for role in role_list:
		for key in desk_properties:
			desk_settings[key] = desk_settings.get(key) or role.get(key)

	return desk_settings

def get_notification_settings():
	return frappe.get_cached_doc('Notification Settings', frappe.session.user)

<<<<<<< HEAD
def get_country_codes(bootinfo):
	country_codes = get_all()
	bootinfo.country_codes = frappe._dict(country_codes)
=======
@frappe.whitelist()
def get_link_title_doctypes():
	dts = frappe.get_all("DocType", {"show_title_field_in_link": 1})
	custom_dts = frappe.get_all(
		"Property Setter",
		{"property": "show_title_field_in_link", "value": "1"},
		["doc_type as name"],
	)
	return [d.name for d in dts + custom_dts if d]
>>>>>>> dbff1de9

def set_time_zone(bootinfo):
	bootinfo.time_zone = {
		"system": get_time_zone(),
		"user": bootinfo.get("user_info", {}).get(frappe.session.user, {}).get("time_zone", None) or get_time_zone()
	}<|MERGE_RESOLUTION|>--- conflicted
+++ resolved
@@ -18,7 +18,7 @@
 from frappe.model.base_document import get_controller
 from frappe.core.doctype.navbar_settings.navbar_settings import get_navbar_settings, get_app_logo
 from frappe.geo.country_info import get_all
-from frappe.utils import get_time_zone
+from frappe.utils import get_time_zone, add_user_info
 
 def get_bootinfo():
 	"""build and return boot info"""
@@ -327,11 +327,10 @@
 def get_notification_settings():
 	return frappe.get_cached_doc('Notification Settings', frappe.session.user)
 
-<<<<<<< HEAD
 def get_country_codes(bootinfo):
 	country_codes = get_all()
 	bootinfo.country_codes = frappe._dict(country_codes)
-=======
+
 @frappe.whitelist()
 def get_link_title_doctypes():
 	dts = frappe.get_all("DocType", {"show_title_field_in_link": 1})
@@ -341,7 +340,6 @@
 		["doc_type as name"],
 	)
 	return [d.name for d in dts + custom_dts if d]
->>>>>>> dbff1de9
 
 def set_time_zone(bootinfo):
 	bootinfo.time_zone = {
