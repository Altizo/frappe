--- conflicted
+++ resolved
@@ -16,15 +16,12 @@
 		frappe.msgprint(_('Comment Should be atleast 10 characters'))
 		return ''
 
-<<<<<<< HEAD
-=======
 	blacklist = ['http://', 'https://', '@gmail.com']
 
 	if any([b in comment for b in blacklist]):
 		frappe.msgprint(_('Comments cannot have links or email addresses'))
 		return ''
 
->>>>>>> 28ed21b9
 	comment = doc.add_comment(
 		text = comment,
 		comment_email = comment_email,
