--- conflicted
+++ resolved
@@ -23,11 +23,7 @@
 	reload(sys)
 	sys.setdefaultencoding("utf-8")
 
-<<<<<<< HEAD
-__version__ = '12.11.0'
-=======
 __version__ = '12.13.0'
->>>>>>> 916e726b
 __title__ = "Frappe Framework"
 
 local = Local()
