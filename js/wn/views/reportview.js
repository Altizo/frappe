// Copyright (c) 2012 Web Notes Technologies Pvt Ltd (http://erpnext.com)
// 
// MIT License (MIT)
// 
// Permission is hereby granted, free of charge, to any person obtaining a 
// copy of this software and associated documentation files (the "Software"), 
// to deal in the Software without restriction, including without limitation 
// the rights to use, copy, modify, merge, publish, distribute, sublicense, 
// and/or sell copies of the Software, and to permit persons to whom the 
// Software is furnished to do so, subject to the following conditions:
// 
// The above copyright notice and this permission notice shall be included in 
// all copies or substantial portions of the Software.
// 
// THE SOFTWARE IS PROVIDED "AS IS", WITHOUT WARRANTY OF ANY KIND, EXPRESS OR IMPLIED, 
// INCLUDING BUT NOT LIMITED TO THE WARRANTIES OF MERCHANTABILITY, FITNESS FOR A 
// PARTICULAR PURPOSE AND NONINFRINGEMENT. IN NO EVENT SHALL THE AUTHORS OR COPYRIGHT 
// HOLDERS BE LIABLE FOR ANY CLAIM, DAMAGES OR OTHER LIABILITY, WHETHER IN AN ACTION OF 
// CONTRACT, TORT OR OTHERWISE, ARISING FROM, OUT OF OR IN CONNECTION WITH THE SOFTWARE 
// OR THE USE OR OTHER DEALINGS IN THE SOFTWARE.
//

wn.views.reportview = {
	show: function(dt, rep_name) {
		wn.require('js/report-legacy.js');
		dt = get_label_doctype(dt);

		if(!_r.rb_con) {
			// first load
			_r.rb_con = new _r.ReportContainer();
		}

		_r.rb_con.set_dt(dt, function(rb) { 
			if(rep_name) {
				var t = rb.current_loaded;
				rb.load_criteria(rep_name);

				// if loaded, then run
				if((rb.dt) && (!rb.dt.has_data() || rb.current_loaded!=t)) {
					rb.dt.run();
				}
			}

			// show
			if(!rb.forbidden) {
				wn.container.change_to('Report Builder');
			}
		} );
	}
}

// Routing Rules
// --------------
// `Report` shows list of all pages from which you can start a report + all saved reports
// (module wise)
// `Report/[doctype]` shows report for that doctype
// `Report/[doctype]/[report_name]` loads report with that name

wn.views.reportview2 = {
	show: function(dt) {
		var page_name = wn.get_route_str();
		if(wn.pages[page_name]) {
			wn.container.change_to(wn.pages[page_name]);
		} else {
			var route = wn.get_route();
			if(route[1]) {
				new wn.views.ReportViewPage(route[1], route[2]);				
			} else {
				wn.set_route('404');
			}
		}
	}
}

wn.views.ReportViewPage = Class.extend({
	init: function(doctype, docname) {
		this.doctype = doctype;
		this.docname = docname;
		this.page_name = wn.get_route_str();
		this.make_page();

		var me = this;
		wn.model.with_doctype(doctype, function() {
			me.make_report_view();
			if(docname) {
				wn.model.with_doc('Report', docname, function(r) {
					me.reportview.set_columns_and_filters(JSON.parse(locals['Report'][docname].json));
					me.reportview.run();
				});
			} else {
				me.reportview.run();
			}
		});
<<<<<<< HEAD
	},
	import_slickgrid: function() {
		wn.require('js/lib/slickgrid/slick.grid.css');
		wn.require('js/lib/slickgrid/slick-default-theme.css');
		wn.require('js/lib/slickgrid/jquery.event.drag.min.js');
		wn.require('js/lib/slickgrid/slick.core.js');
		wn.require('js/lib/slickgrid/slick.grid.js');
		wn.dom.set_style('.slick-cell { font-size: 12px; }');
=======

>>>>>>> 084b03af
	},
	make_page: function() {
		this.page = wn.container.add_page(this.page_name);
		wn.ui.make_app_page({parent:this.page, 
			single_column:true});
		wn.container.change_to(this.page_name);
	},
	make_report_view: function() {
		// add breadcrumbs
		wn.views.breadcrumbs($('<span>').appendTo(this.page.appframe.$titlebar), 
			locals.DocType[this.doctype].module);
			
		this.reportview = new wn.views.ReportView(this.doctype, this.docname, this.page)
	}
})

wn.views.ReportView = wn.ui.Listing.extend({
	init: function(doctype, docname, page) {
		var me = this;
		this.import_slickgrid();
		this.doctype = doctype;
		this.docname = docname;
		this.page = page;
		this.tab_name = '`tab'+doctype+'`';
		this.setup();
	},
	import_slickgrid: function() {
		wn.require('js/lib/slickgrid/slick.grid.css');
		wn.require('js/lib/slickgrid/slick-default-theme.css');
		wn.require('js/lib/slickgrid/jquery.event.drag.min.js');
		wn.require('js/lib/slickgrid/slick.core.js');
		wn.require('js/lib/slickgrid/slick.grid.js');
		wn.dom.set_style('.slick-cell { font-size: 12px; }');
	},

	set_init_columns: function() {
		// pre-select mandatory columns
		var columns = [['name'], ['owner']];
		$.each(wn.meta.docfield_list[this.doctype], function(i, df) {
			if(df.in_filter && df.fieldname!='naming_series' && df.fieldtype!='Table') {
				columns.push([df.fieldname]);
			}
		});
		this.columns = columns;
	},
	setup: function() {
		var me = this;
		this.make({
			title: 'Report: ' + (this.docname ? (this.doctype + ' - ' + this.docname) : this.doctype),
			appframe: this.page.appframe,
			method: 'webnotes.widgets.doclistview.get',
			get_args: this.get_args,
			parent: $(this.page).find('.layout-main'),
			start: 0,
			page_length: 20,
			show_filters: true,
			new_doctype: this.doctype,
			allow_delete: true,
		});	
		this.make_column_picker();
		this.make_sorter();
		this.make_export();
		this.set_init_columns();
		this.make_save();
	},
	
	// preset columns and filters from saved info
	set_columns_and_filters: function(opts) {
		var me = this;
		if(opts.columns) this.columns = opts.columns;
		if(opts.filters) $.each(opts.filters, function(i, f) {
			// fieldname, condition, value
			me.filter_list.add_filter(f[1], f[2], f[3]);
		});
		
		// first sort
		if(opts.sort_by) this.sort_by_select.val(opts.sort_by);
		if(opts.sort_order) this.sort_order_select.val(opts.sort_order);
		
		// second sort
		if(opts.sort_by_next) this.sort_by_next_select.val(opts.sort_by_next);
		if(opts.sort_order_next) this.sort_order_next_select.val(opts.sort_order_next);
	},
	
	// build args for query
	get_args: function() {
		var me = this;
		return {
			doctype: this.doctype,
			fields: $.map(this.columns, function(v) { return me.get_full_column_name(v) }),
			order_by: this.get_order_by(),
			filters: this.filter_list.get_filters(),
			docstatus: ['0','1','2']
		}
	},
	
	get_order_by: function() {
		// first 
		var order_by = this.get_full_column_name([this.sort_by_select.val()]) 
			+ ' ' + this.sort_order_select.val()
		
		// second
		if(this.sort_by_next_select.val()) {
			order_by += ', ' + this.get_full_column_name([this.sort_by_next_select.val()]) 
				+ ' ' + this.sort_order_next_select.val()
		}
		
		return order_by;
	},
	
	// get table_name.column_name
	get_full_column_name: function(v) {
		return (v[1] ? ('`tab' + v[1] + '`') : this.tab_name) + '.' + v[0];
	},

	// build columns for slickgrid
	build_columns: function() {
		var me = this;
		return $.map(this.columns, function(c) {
			var docfield = wn.meta.docfield_map[c[1] || me.doctype][c[0]];
			coldef = {
				id: c[0],
				field: c[0],
				docfield: docfield,
				name: (docfield ? docfield.label : toTitle(c[0])),
				width: (docfield ? cint(docfield.width) : 120) || 120
<<<<<<< HEAD
			}
			
			console.log(docfield && docfield.width);
			
			if(c[0]=='name') {
				coldef.formatter = function(row, cell, value, columnDef, dataContext) {
					return repl("<a href='#!Form/%(doctype)s/%(name)s'>%(name)s</a>", {
						doctype: me.doctype,
						name: value
					});
				}
			} else if(docfield && docfield.fieldtype=='Link') {
				coldef.formatter = function(row, cell, value, columnDef, dataContext) {
					if(value) {
						return repl("<a href='#!Form/%(doctype)s/%(name)s'>%(name)s</a>", {
							doctype: columnDef.docfield.options,
							name: value
						});						
					} else {
						return '';
					}
				}				
			}
			
=======
			}
						
			if(c[0]=='name') {
				coldef.formatter = function(row, cell, value, columnDef, dataContext) {
					return repl("<a href='#!Form/%(doctype)s/%(name)s'>%(name)s</a>", {
						doctype: me.doctype,
						name: value
					});
				}
			} else if(docfield && docfield.fieldtype=='Link') {
				coldef.formatter = function(row, cell, value, columnDef, dataContext) {
					if(value) {
						return repl("<a href='#!Form/%(doctype)s/%(name)s'>%(name)s</a>", {
							doctype: columnDef.docfield.options,
							name: value
						});						
					} else {
						return '';
					}
				}				
			}
			
>>>>>>> 084b03af
			return coldef;
		});
	},
	
	// render data
	render_list: function() {
		var me = this;
		//this.gridid = wn.dom.set_unique_id()
		var columns = [{id:'_idx', field:'_idx', name: 'Sr.', width: 40}].concat(this.build_columns());

		// add sr in data
		$.each(this.data, function(i, v) {
			// add index
			v._idx = i+1;
		});

		var options = {
			enableCellNavigation: true,
			enableColumnReorder: false
		};
		
		var grid = new Slick.Grid(this.$w.find('.result-list')
			.css('border', '1px solid grey')
			.css('height', '500px')
			.get(0), this.data, 
			columns, options);
	},
	
	// setup column picker
	make_column_picker: function() {
		var me = this;
		this.column_picker = new wn.ui.ColumnPicker(this);
		this.page.appframe.add_button('Pick Columns', function() {
			me.column_picker.show(me.columns);
		}, 'icon-th-list');
	},
	
	// setup sorter
	make_sorter: function() {
		var me = this;
		this.sort_dialog = new wn.ui.Dialog({title:'Sorting Preferences'});
		$(this.sort_dialog.body).html('<p class="help">Sort By</p>\
			<div class="sort-column"></div>\
			<div><select class="sort-order" style="margin-top: 10px; width: 60%;">\
				<option value="asc">Ascending</option>\
				<option value="desc">Descending</option>\
			</select></div>\
			<hr><p class="help">Then By (optional)</p>\
			<div class="sort-column-1"></div>\
			<div><select class="sort-order-1" style="margin-top: 10px; width: 60%;">\
				<option value="asc">Ascending</option>\
				<option value="desc">Descending</option>\
			</select></div><hr>\
			<div><button class="btn btn-small btn-info">Update</div>');
		
		// first
		this.sort_by_select = new wn.ui.FieldSelect($(this.sort_dialog.body).find('.sort-column'), 
			this.doctype).$select;
		this.sort_by_select.css('width', '60%');
		this.sort_order_select = $(this.sort_dialog.body).find('.sort-order');
		
		// second
		this.sort_by_next_select = new wn.ui.FieldSelect($(this.sort_dialog.body).find('.sort-column-1'), 
			this.doctype, null, true).$select;
		this.sort_by_next_select.css('width', '60%');
		this.sort_order_next_select = $(this.sort_dialog.body).find('.sort-order-1');
		
		// initial values
		this.sort_by_select.val('modified');
		this.sort_order_select.val('desc');
		
		this.sort_by_next_select.val('');
		this.sort_order_next_select.val('desc');
		
		// button actions
		this.page.appframe.add_button('Sort By', function() {
			me.sort_dialog.show();
		}, 'icon-arrow-down');
		
		$(this.sort_dialog.body).find('.btn-info').click(function() { 
			me.sort_dialog.hide();
			me.run();
		});
	},
	
	// setup export
	make_export: function() {
		var me = this;
		if(wn.user.is_report_manager()) {
			this.page.appframe.add_button('Export', function() {
				var args = me.get_args();
				args.cmd = 'webnotes.widgets.doclistview.export_query'
				open_url_post(wn.request.url, args);
			}, 'icon-download-alt');
		}
	},
	
	// save
	make_save: function() {
		var me = this;
		if(wn.user.is_report_manager()) {
			this.page.appframe.add_button('Save', function() {
				// name
				if(me.docname) {
					var name = me.docname
				} else {
					var name = prompt('Select Report Name');
					if(!name) {
						return;
					}
				}
				
				// callback
				wn.call({
					method: 'webnotes.widgets.doclistview.save_report',
					args: {
						name: name,
						doctype: me.doctype,
						json: JSON.stringify({
							filters: me.filter_list.get_filters(),
							columns: me.columns,
							sort_by: me.sort_by_select.val(),
							sort_order: me.sort_order_select.val(),
							sort_by_next: me.sort_by_next_select.val(),
							sort_order_next: me.sort_order_next_select.val()							
						})
					},
					callback: function(r) {
						if(r.exc) return;
						if(r.message != me.docname)
							wn.set_route('Report2', me.doctype, r.message);
					}
				});
			}, 'icon-upload');
		}
	}
});

wn.ui.ColumnPicker = Class.extend({
	init: function(list) {
		this.list = list;
		this.doctype = list.doctype;
		this.selects = {};
	},
	show: function(columns) {
		wn.require('js/lib/jquery/jquery.ui.sortable.js');
		var me = this;
		if(!this.dialog) {
			this.dialog = new wn.ui.Dialog({
				title: 'Pick Columns',
				width: '400'
			});
		}
		$(this.dialog.body).html('<div class="help">Drag to sort columns</div>\
			<div class="column-list"></div>\
			<div><button class="btn btn-small btn-add"><i class="icon-plus"></i>\
				Add Column</button></div>\
			<hr>\
			<div><button class="btn btn-small btn-info">Update</div>');
		
		// show existing	
		$.each(columns, function(i, c) {
			me.add_column(c);
		});
		
		$(this.dialog.body).find('.column-list').sortable();
		
		// add column
		$(this.dialog.body).find('.btn-add').click(function() {
			me.add_column('name');
		});
		
		// update
		$(this.dialog.body).find('.btn-info').click(function() {
			me.dialog.hide();
			// selected columns as list of [column_name, table_name]
			me.list.columns = [];
			$(me.dialog.body).find('select').each(function() {
				me.list.columns.push([$(this).val(), 
					$(this).find('option:selected').attr('table')]);
			})
			me.list.run();
		});
		
		this.dialog.show();
	},
	add_column: function(c) {
		var w = $('<div style="padding: 5px 5px 5px 35px; background-color: #eee; width: 70%; \
			margin-bottom: 10px; border-radius: 3px; cursor: move;">\
			<a class="close" style="margin-top: 5px;">&times</a>\
			</div>')
			.appendTo($(this.dialog.body).find('.column-list'));
		var fieldselect = new wn.ui.FieldSelect(w, this.doctype);
		fieldselect.$select.css('width', '90%').val(c);
		w.find('.close').click(function() {
			$(this).parent().remove();
		});
	}
});<|MERGE_RESOLUTION|>--- conflicted
+++ resolved
@@ -91,18 +91,7 @@
 				me.reportview.run();
 			}
 		});
-<<<<<<< HEAD
-	},
-	import_slickgrid: function() {
-		wn.require('js/lib/slickgrid/slick.grid.css');
-		wn.require('js/lib/slickgrid/slick-default-theme.css');
-		wn.require('js/lib/slickgrid/jquery.event.drag.min.js');
-		wn.require('js/lib/slickgrid/slick.core.js');
-		wn.require('js/lib/slickgrid/slick.grid.js');
-		wn.dom.set_style('.slick-cell { font-size: 12px; }');
-=======
-
->>>>>>> 084b03af
+
 	},
 	make_page: function() {
 		this.page = wn.container.add_page(this.page_name);
@@ -229,32 +218,6 @@
 				docfield: docfield,
 				name: (docfield ? docfield.label : toTitle(c[0])),
 				width: (docfield ? cint(docfield.width) : 120) || 120
-<<<<<<< HEAD
-			}
-			
-			console.log(docfield && docfield.width);
-			
-			if(c[0]=='name') {
-				coldef.formatter = function(row, cell, value, columnDef, dataContext) {
-					return repl("<a href='#!Form/%(doctype)s/%(name)s'>%(name)s</a>", {
-						doctype: me.doctype,
-						name: value
-					});
-				}
-			} else if(docfield && docfield.fieldtype=='Link') {
-				coldef.formatter = function(row, cell, value, columnDef, dataContext) {
-					if(value) {
-						return repl("<a href='#!Form/%(doctype)s/%(name)s'>%(name)s</a>", {
-							doctype: columnDef.docfield.options,
-							name: value
-						});						
-					} else {
-						return '';
-					}
-				}				
-			}
-			
-=======
 			}
 						
 			if(c[0]=='name') {
@@ -277,7 +240,6 @@
 				}				
 			}
 			
->>>>>>> 084b03af
 			return coldef;
 		});
 	},
