// Copyright (c) 2012 Web Notes Technologies Pvt Ltd (http://erpnext.com)
// 
// MIT License (MIT)
// 
// Permission is hereby granted, free of charge, to any person obtaining a 
// copy of this software and associated documentation files (the "Software"), 
// to deal in the Software without restriction, including without limitation 
// the rights to use, copy, modify, merge, publish, distribute, sublicense, 
// and/or sell copies of the Software, and to permit persons to whom the 
// Software is furnished to do so, subject to the following conditions:
// 
// The above copyright notice and this permission notice shall be included in 
// all copies or substantial portions of the Software.
// 
// THE SOFTWARE IS PROVIDED "AS IS", WITHOUT WARRANTY OF ANY KIND, EXPRESS OR IMPLIED, 
// INCLUDING BUT NOT LIMITED TO THE WARRANTIES OF MERCHANTABILITY, FITNESS FOR A 
// PARTICULAR PURPOSE AND NONINFRINGEMENT. IN NO EVENT SHALL THE AUTHORS OR COPYRIGHT 
// HOLDERS BE LIABLE FOR ANY CLAIM, DAMAGES OR OTHER LIABILITY, WHETHER IN AN ACTION OF 
// CONTRACT, TORT OR OTHERWISE, ARISING FROM, OUT OF OR IN CONNECTION WITH THE SOFTWARE 
// OR THE USE OR OTHER DEALINGS IN THE SOFTWARE.
// 

// new re-factored Listing object
// uses FieldGroup for rendering filters
// removed rarely used functionality
//
// opts:
//   parent

//   method (method to call on server)
//   args (additional args to method)
//   get_args (method to return args as dict)

//   show_filters [false]
//   doctype
//   filter_fields (if given, this list is rendered, else built from doctype)

//   query or get_query (will be deprecated)
//   query_max

//   no_result_message ("No result")

//   show_grid [false]

//   page_length (20)
//   hide_refresh (False)
//   new_doctype
//   [function] render_row(parent, data)
//   [function] onrun
//   no_loading (no ajax indicator)

wn.provide('wn.ui');
wn.ui.Listing = Class.extend({
	init: function(opts) {
		this.opts = opts || {};
		this.page_length = 20;
		this.start = 0;
		this.data = [];
		if(opts) {
			this.make();
		}
	},
	prepare_opts: function() {
		if(this.opts.new_doctype)
			this.opts.new_doctype = get_doctype_label(this.opts.new_doctype);
<<<<<<< HEAD
=======
		if(!this.opts.no_result_message) {
			this.opts.no_result_message = 'Nothing to show'
		}
>>>>>>> 198901be
	},
	make: function(opts) {
		if(opts) {
			this.opts = opts;
		}
		$.extend(this, this.opts);
		this.prepare_opts();
		
		$(this.parent).html(repl('\
			<div class="wnlist">\
				<div class="btn-group hide select-view" style="float: right;">\
					<a class="btn btn-small btn-info btn-list">\
						<i class="icon-list icon-white"></i> List</a>\
					<a class="btn btn-small btn-grid">\
						<i class="icon-th"></i> Grid</a>\
				</div>\
				\
				<h3 class="title hide">%(title)s</h3>\
<<<<<<< HEAD
				<div style="height: 30px;">\
=======
				<div style="height: 37px;" class="list-toolbar-wrapper">\
>>>>>>> 198901be
					<div class="list-toolbar" style="float: left;">\
						<a class="btn btn-small btn-refresh btn-info">\
							<i class="icon-refresh icon-white"></i> Refresh</a>\
						<a class="btn btn-small btn-new">\
							<i class="icon-plus"></i> New %(new_doctype)s</a>\
						<a class="btn btn-small btn-filter">\
							<i class="icon-search"></i> Filter</a>\
					</div>\
					<img src="lib/images/ui/button-load.gif" \
						class="img-load"/>\
				</div>\
				\
<<<<<<< HEAD
				<div style="clear: both; height: 11px;"></div>\
=======
>>>>>>> 198901be
				<div class="list-filters hide">\
					<div class="show_filters well">\
						<div class="filter_area"></div>\
						<div>\
							<button class="btn btn-small add-filter-btn">\
								<i class="icon-plus"></i> Add Filter</button>\
						</div>\
					</div>\
				</div>\
				\
				<div class="no-result help hide">\
					%(no_result_message)s\
				</div>\
				\
				<div class="result">\
					<div class="result-list"></div>\
					<div class="result-grid hide"></div>\
				</div>\
				\
				<div class="paging-button">\
					<button class="btn btn-small btn-more hide">More...</div>\
				</div>\
			</div>\
		', this.opts));
		this.$w = $(this.parent).find('.wnlist');
		this.set_events();
		this.make_filters();
	},
	show_view: function($btn, $div, $btn_unsel, $div_unsel) {
		$btn_unsel.removeClass('btn-info');
		$btn_unsel.find('i').removeClass('icon-white');
		$div_unsel.toggle(false);

		$btn.addClass('btn-info');
		$btn.find('i').addClass('icon-white');
		$div.toggle(true);
	},
	set_events: function() {
		var me = this;
	
		// run
		this.$w.find('.btn-refresh').click(function() {
			me.run();
		});

		// next page
		this.$w.find('.btn-more').click(function() {
			me.run({append: true });
		});
		
		// show list view
		this.$w.find('.btn-list').click(function() {
			me.show_view($(this), me.$w.find('.result-list'),
				me.$w.find('.btn-grid'), me.$w.find('.result-grid'))
		});

		// show grid view
		this.$w.find('.btn-grid').click(function() {
			me.show_view($(this), me.$w.find('.result-grid'),
				me.$w.find('.btn-list'), me.$w.find('.result-list'))
		});
		
		// title
		if(this.title) {
			this.$w.find('h3').html(this.title).toggle(true);
		}
		
		// new
		if(this.new_doctype) {
			this.$w.find('.btn-new').toggle(true).click(function() {
				newdoc(me.new_doctype);
			})
		} else {
			this.$w.find('.btn-new').toggle(false).attr('hidden', 'hidden');
		}
		
		// hide-filter
		if(!me.show_filters) {
			this.$w.find('.btn-filter').toggle(false).attr('hidden', 'hidden');
		}
		
		// hide-refresh
		if(this.hide_refresh || this.no_refresh) {
			this.$w.find('.btn-refresh').toggle(false).attr('hidden', 'hidden');			
		}
		
		// toggle-view
		if(this.show_grid) {
			this.$w.find('.select-view').toggle(true);
		}
		
		// btn group only if more than 1 button
		if(this.$w.find('.list-toolbar a[hidden!="hidden"]').length>1) {
			this.$w.find('.list-toolbar').addClass('btn-group')
		}
<<<<<<< HEAD
=======
		
		// hide toolbar if nothing to show
		if(this.$w.find('.list-toolbar a[hidden!="hidden"]').length==0) {
			this.$w.find('.list-toolbar-wrapper').toggle(false);
		}
>>>>>>> 198901be
	},
	make_filters: function() {
		this.filter_list = new wn.ui.FilterList({
			listobj: this, 
			$parent: this.$w.find('.list-filters').toggle(true),
			doctype: this.doctype,
			filter_fields: this.filter_fields
		});
	},

	clear: function() {
		this.data = [];
		this.$w.find('.result-list').empty();
		this.$w.find('.result').toggle(true);
		this.$w.find('.no-result').toggle(false);
		this.start = 0;
	},
	run: function() {
		// in old - arguments: 0 = callback, 1 = append
		var me = this;
		var a0 = arguments[0]; var a1 = arguments[1];
		
		if(a0 && typeof a0=='function')
			this.onrun = a0;
		if(a0 && a0.callback)
			this.onrun = a0.callback;
		if(!a1 && !(a0 && a0.append)) 
			this.start = 0;		

		me.$w.find('.img-load').toggle(true);
		wn.call({
			method: this.opts.method || 'webnotes.widgets.query_builder.runquery',
			args: this.get_call_args(),
			callback: function(r) { 
				me.$w.find('.img-load').toggle(false);
				me.render_results(r) 
			},
			no_spinner: this.opts.no_loading,
			btn: this.run_btn
		});
	},
	get_call_args: function() {
		// load query
		if(!this.method) {
			this.query = this.get_query ? this.get_query() : this.query;
			this.add_limits();
			var args={ 
				query_max: this.query_max,
				as_dict: 1
			}
			args.simple_query = this.query;
		} else {
			var args = {
				limit_start: this.start,
				limit_page_length: this.page_length
			}
		}
		
		// append user-defined arguments
		if(this.args)
			$.extend(args, this.args)
			
		if(this.get_args) {
			$.extend(args, this.get_args());
		}
		return args;		
	},
	render_results: function(r) {
		if(this.start==0) this.clear();
		
		this.$w.find('.btn-more').toggle(false);

		if(r.message) r.values = r.message;

		if(r.values && r.values.length) {
			this.data = this.data.concat(r.values);
			this.render_list(r.values);
			if(this.show_grid) {
				this.render_grid();				
			}
		} else {
			if(this.start==0) {
				this.$w.find('.result').toggle(false);
				this.$w.find('.no-result').toggle(true);
			}
		}
		
		// callbacks
		if(this.onrun) this.onrun();
		if(this.callback) this.callback(r);
	},
	render_grid: function() {
		//this.gridid = wn.dom.set_unique_id()
<<<<<<< HEAD
=======
		if(this.columns[0].field!='_idx') {
			this.columns = [{field:'_idx', name: 'Sr.', width: 40}].concat(this.columns);
		}
>>>>>>> 198901be
		$.each(this.columns, function(i, c) {
			if(!c.id) c.id = c.field;
		})
		
<<<<<<< HEAD
=======
		// add sr in data
		$.each(this.data, function(i, v) {
			v._idx = i+1;
		})
>>>>>>> 198901be
		
		wn.require('lib/js/lib/slickgrid/slick.grid.css');
		wn.require('lib/js/lib/slickgrid/slick-default-theme.css');
		wn.require('lib/js/lib/slickgrid/jquery.event.drag.min.js');
		wn.require('lib/js/lib/slickgrid/slick.core.js');
		wn.require('lib/js/lib/slickgrid/slick.grid.js');
		
		var options = {
			enableCellNavigation: true,
			enableColumnReorder: false
		};		
		grid = new Slick.Grid(this.$w.find('.result-grid')
			.css('border', '1px solid grey')
			.css('height', '500px')
			.get(0), this.data, 
			this.columns, options);
	    
	},
	render_list: function(values) {		
		var m = Math.min(values.length, this.page_length);
		
		// render the rows
		for(var i=0; i < m; i++) {
			this.render_row(this.add_row(), values[i], this, i);
		}
		
		// extend start
		this.start += m;
		
		// refreh more button
		if(values.length >= this.page_length) 
			this.$w.find('.btn-more').toggle(true);		
	},
	add_row: function() {
		return this.$w.find('.result-list').append('<div class="list-row">')
			.find('.list-row:last').get(0);
	},
	refresh: function() { 
		this.run(); 
	},
	add_limits: function() {
		this.query += ' LIMIT ' + this.start + ',' + (this.page_length+1);
	}	
});


wn.ui.FilterList = Class.extend({
	init: function(opts) {
		$.extend(this, opts);
		this.filters = [];
		this.$w = this.$parent;
		this.set_events();
	},
	set_events: function() {
		var me = this;
		// show filters
		this.listobj.$w.find('.btn-filter').bind('click', function() {
			me.$w.find('.show_filters').slideToggle();
			if(!me.filters.length)
				me.add_filter();
		});

		// show filters
		this.$w.find('.add-filter-btn').bind('click', function() {
			me.add_filter();
		});
			
	},
	
	add_filter: function(fieldname, condition, value) {
		this.filters.push(new wn.ui.Filter({
			flist: this,
			fieldname: fieldname,
			condition: condition,
			value: value
		}));
	},
	
	get_filters: function() {
		// get filter values as dict
		var values = [];
		$.each(this.filters, function(i, f) {
			if(f.filter_field)
				values.push(f.get_value());
		})
		return values;
	},
	
	// remove hidden filters
	update_filters: function() {
		var fl = [];
		$.each(this.filters, function(i, f) {
			if(f.filter_field) fl.push(f);
		})
		this.filters = fl;
	}
});

wn.ui.Filter = Class.extend({
	init: function(opts) {
		$.extend(this, opts);

		this.doctype = this.flist.doctype;
		this.fields_by_name = {};
		this.make();
		this.make_options();
		this.set_events();
	},
	make: function() {
		this.flist.$w.find('.filter_area').append('<div class="list_filter">\
		<select class="fieldname_select"></select>\
		<select class="condition">\
			<option value="=">Equals</option>\
			<option value="like">Like</option>\
			<option value=">=">Greater or equals</option>\
			<option value=">=">Less or equals</option>\
			<option value=">">Greater than</option>\
			<option value="<">Less than</option>\
			<option value="!=">Not equals</option>\
		</select>\
		<span class="filter_field"></span>\
		<a class="close">&times;</a>\
		</div>');
		this.$w = this.flist.$w.find('.list_filter:last-child');
		this.$select = this.$w.find('.fieldname_select');		
	},
	make_options: function() {
		if(this.filter_fields) {
			// filters specified explicitly
			for(var i in this.filter_fields)
				this.add_field_option(this.filter_fields[i])
		} else {
			// filters to be built from doctype
			this.render_field_select();			
		}		
	},
	set_events: function() {
		var me = this;
		
		// render fields
		
		this.$w.find('.fieldname_select').bind('change', function() {
			me.set_field(this.value);
		});

		this.$w.find('a.close').bind('click', function() { 
			me.$w.css('display','none');
			var value = me.filter_field.get_value();
			me.filter_field = null;
			if(!me.flist.get_filters().length) {
				me.flist.$w.find('.set_filters').toggle(true);
				me.flist.$w.find('.show_filters').toggle(false);
			}
			if(value) {
				me.flist.listobj.run();
			}
			me.flist.update_filters();
			return false;
		});
		
		// set the field
		if(me.fieldname) {
			// presents given (could be via tags!)
			me.set_field(me.fieldname);
			if(me.condition) me.$w.find('.condition').val(me.condition)
			if(me.value) me.filter_field.set_input(me.value)
		} else {
			me.set_field('name');
		}

	},
	
	render_field_select: function() {
		var me = this;
		me.table_fields = [];
		var std_filters = [
			{fieldname:'name', fieldtype:'Data', label:'ID', parent:me.doctype},
			{fieldname:'modified', fieldtype:'Date', label:'Last Modified', parent:me.doctype},
			{fieldname:'owner', fieldtype:'Data', label:'Created By', parent:me.doctype},
			{fieldname:'_user_tags', fieldtype:'Data', label:'Tags', parent:me.doctype}
		];
		
		// main table
		$.each(std_filters.concat(fields_list[me.doctype]), function(i, df) {
			me.add_field_option(df);
		});
		
		// child tables
		$.each(me.table_fields, function(i,table_df) {
			if(table_df.options) {
				$.each(fields_list[table_df.options], function(i, df) {
					me.add_field_option(df);
				});				
			}
		})
	},
	
	add_field_option: function(df) {
		var me = this;
		if(me.doctype && df.parent==me.doctype) {
			var label = df.label;
			var table = get_label_doctype(me.doctype);
			if(df.fieldtype=='Table') me.table_fields.push(df);					
		} else {
			var label = df.label + ' (' + df.parent + ')';
			var table = df.parent;
		}
		if(wn.model.no_value_type.indexOf(df.fieldtype)==-1 && 
			!me.fields_by_name[df.fieldname]) {
			this.$select.append($('<option>', {
				value: df.fieldname,
				table: table
			}).text(label));
			me.fields_by_name[df.fieldname] = df;						
		}
	},
	
	set_field: function(fieldname) {
		var me = this;
		// set in fieldname (again)
		me.$w.find('.fieldname_select').val(fieldname);

		wn.require('lib/js/legacy/widgets/form/fields.js');
		var field_area = me.$w.find('.filter_field').empty().get(0);

		var df = me.fields_by_name[fieldname];
		df.original_type = df.fieldtype;
		df.description = '';
		if(df.fieldtype=='Check') {
			df.fieldtype='Select';
			df.options='No\nYes';
		} else if(['Text','Text Editor','Code','Link'].indexOf(df.fieldtype)!=-1) {
			df.fieldtype = 'Data';				
		}

		f = make_field(me.fields_by_name[fieldname], null, field_area, null, 0, 1);
		f.df.single_select = 1;
		f.not_in_form = 1;
		f.with_label = 0;
		f.refresh();
		
		me.filter_field = f;
		
		// set as "like" for data fields
		if(df.fieldtype=='Data') {
			me.$w.find('.condition').val('like');
		} else {
			me.$w.find('.condition').val('=');
		}
	},
	
	get_value: function() {
		var me = this;
		var val = me.filter_field.get_value();
		var cond = me.$w.find('.condition').val();
		
		if(me.filter_field.df.original_type == 'Check') {
			val = (val=='Yes' ? 1 :0);
		}
		
		if(cond=='like') {
			val = val + '%';
		}
		
		return [me.$w.find('.fieldname_select option:selected').attr('table'), 
			me.filter_field.df.fieldname, me.$w.find('.condition').val(), val];
	}

});<|MERGE_RESOLUTION|>--- conflicted
+++ resolved
@@ -63,12 +63,9 @@
 	prepare_opts: function() {
 		if(this.opts.new_doctype)
 			this.opts.new_doctype = get_doctype_label(this.opts.new_doctype);
-<<<<<<< HEAD
-=======
 		if(!this.opts.no_result_message) {
 			this.opts.no_result_message = 'Nothing to show'
 		}
->>>>>>> 198901be
 	},
 	make: function(opts) {
 		if(opts) {
@@ -87,11 +84,7 @@
 				</div>\
 				\
 				<h3 class="title hide">%(title)s</h3>\
-<<<<<<< HEAD
-				<div style="height: 30px;">\
-=======
 				<div style="height: 37px;" class="list-toolbar-wrapper">\
->>>>>>> 198901be
 					<div class="list-toolbar" style="float: left;">\
 						<a class="btn btn-small btn-refresh btn-info">\
 							<i class="icon-refresh icon-white"></i> Refresh</a>\
@@ -104,10 +97,6 @@
 						class="img-load"/>\
 				</div>\
 				\
-<<<<<<< HEAD
-				<div style="clear: both; height: 11px;"></div>\
-=======
->>>>>>> 198901be
 				<div class="list-filters hide">\
 					<div class="show_filters well">\
 						<div class="filter_area"></div>\
@@ -203,14 +192,11 @@
 		if(this.$w.find('.list-toolbar a[hidden!="hidden"]').length>1) {
 			this.$w.find('.list-toolbar').addClass('btn-group')
 		}
-<<<<<<< HEAD
-=======
 		
 		// hide toolbar if nothing to show
 		if(this.$w.find('.list-toolbar a[hidden!="hidden"]').length==0) {
 			this.$w.find('.list-toolbar-wrapper').toggle(false);
 		}
->>>>>>> 198901be
 	},
 	make_filters: function() {
 		this.filter_list = new wn.ui.FilterList({
@@ -304,23 +290,17 @@
 	},
 	render_grid: function() {
 		//this.gridid = wn.dom.set_unique_id()
-<<<<<<< HEAD
-=======
 		if(this.columns[0].field!='_idx') {
 			this.columns = [{field:'_idx', name: 'Sr.', width: 40}].concat(this.columns);
 		}
->>>>>>> 198901be
 		$.each(this.columns, function(i, c) {
 			if(!c.id) c.id = c.field;
 		})
 		
-<<<<<<< HEAD
-=======
 		// add sr in data
 		$.each(this.data, function(i, v) {
 			v._idx = i+1;
 		})
->>>>>>> 198901be
 		
 		wn.require('lib/js/lib/slickgrid/slick.grid.css');
 		wn.require('lib/js/lib/slickgrid/slick-default-theme.css');
