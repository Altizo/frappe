// Copyright (c) 2012 Web Notes Technologies Pvt Ltd (http://erpnext.com)
// 
// MIT License (MIT)
// 
// Permission is hereby granted, free of charge, to any person obtaining a 
// copy of this software and associated documentation files (the "Software"), 
// to deal in the Software without restriction, including without limitation 
// the rights to use, copy, modify, merge, publish, distribute, sublicense, 
// and/or sell copies of the Software, and to permit persons to whom the 
// Software is furnished to do so, subject to the following conditions:
// 
// The above copyright notice and this permission notice shall be included in 
// all copies or substantial portions of the Software.
// 
// THE SOFTWARE IS PROVIDED "AS IS", WITHOUT WARRANTY OF ANY KIND, EXPRESS OR IMPLIED, 
// INCLUDING BUT NOT LIMITED TO THE WARRANTIES OF MERCHANTABILITY, FITNESS FOR A 
// PARTICULAR PURPOSE AND NONINFRINGEMENT. IN NO EVENT SHALL THE AUTHORS OR COPYRIGHT 
// HOLDERS BE LIABLE FOR ANY CLAIM, DAMAGES OR OTHER LIABILITY, WHETHER IN AN ACTION OF 
// CONTRACT, TORT OR OTHERWISE, ARISING FROM, OUT OF OR IN CONNECTION WITH THE SOFTWARE 
// OR THE USE OR OTHER DEALINGS IN THE SOFTWARE.
// 

wn.ui.Button = function(args) {
	var me = this;
	$.extend(this, {
		make: function() {
			me.btn = wn.dom.add(args.parent, 'button', 'btn btn-small ' + (args.css_class || ''));
			me.btn.args = args;

			// ajax loading
			me.loading_img = wn.dom.add(me.btn.args.parent,'img','',{margin:'0px 4px -2px 4px', display:'none'});
			me.loading_img.src= 'images/lib/ui/button-load.gif';
<<<<<<< HEAD
			if(args.is_ajax) wn.dom.css(me.btn,{marginRight:'24px'});
=======
>>>>>>> 084b03af

			// label
			me.btn.innerHTML = args.label;

			// onclick
			me.btn.user_onclick = args.onclick; 
			$(me.btn).bind('click', function() { 
				if(!this.disabled && this.user_onclick) 
					this.user_onclick(this); 
			})
			
			// bc
			me.btn.set_working = me.set_working;
			me.btn.done_working = me.done_working;
			
			// style
			if(me.btn.args.style) 
				wn.dom.css(me.btn, args.style);
		},

		set_working: function() {
			me.btn.disabled = 'disabled';
			$(me.loading_img).css('display','inline');
		},
		
		done_working: function() {
			me.btn.disabled = false;
			$(me.loading_img).toggle(false);
		}
	});
	this.make();
}<|MERGE_RESOLUTION|>--- conflicted
+++ resolved
@@ -30,10 +30,6 @@
 			// ajax loading
 			me.loading_img = wn.dom.add(me.btn.args.parent,'img','',{margin:'0px 4px -2px 4px', display:'none'});
 			me.loading_img.src= 'images/lib/ui/button-load.gif';
-<<<<<<< HEAD
-			if(args.is_ajax) wn.dom.css(me.btn,{marginRight:'24px'});
-=======
->>>>>>> 084b03af
 
 			// label
 			me.btn.innerHTML = args.label;
